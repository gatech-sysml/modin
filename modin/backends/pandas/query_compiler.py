# Licensed to Modin Development Team under one or more contributor license agreements.
# See the NOTICE file distributed with this work for additional information regarding
# copyright ownership.  The Modin Development Team licenses this file to you under the
# Apache License, Version 2.0 (the "License"); you may not use this file except in
# compliance with the License.  You may obtain a copy of the License at
#
#     http://www.apache.org/licenses/LICENSE-2.0
#
# Unless required by applicable law or agreed to in writing, software distributed under
# the License is distributed on an "AS IS" BASIS, WITHOUT WARRANTIES OR CONDITIONS OF
# ANY KIND, either express or implied. See the License for the specific language
# governing permissions and limitations under the License.

import numpy as np
import pandas
from pandas.core.common import is_bool_indexer
from pandas.core.indexing import check_bool_indexer
from pandas.core.indexes.api import ensure_index_from_sequences
from pandas.core.dtypes.common import (
    is_list_like,
    is_numeric_dtype,
    is_datetime_or_timedelta_dtype,
)
from pandas.core.base import DataError
from collections.abc import Iterable, Container
from typing import List, Hashable
import warnings


from modin.backends.base.query_compiler import BaseQueryCompiler
from modin.error_message import ErrorMessage
from modin.utils import try_cast_to_pandas, wrap_udf_function, hashable
from modin.data_management.functions import (
    FoldFunction,
    MapFunction,
    MapReduceFunction,
    ReductionFunction,
    BinaryFunction,
    GroupbyReduceFunction,
    groupby_reduce_functions,
)


def _get_axis(axis):
    if axis == 0:
        return lambda self: self._modin_frame.index
    else:
        return lambda self: self._modin_frame.columns


def _set_axis(axis):
    if axis == 0:

        def set_axis(self, idx):
            self._modin_frame.index = idx

    else:

        def set_axis(self, cols):
            self._modin_frame.columns = cols

    return set_axis


def _str_map(func_name):
    def str_op_builder(df, *args, **kwargs):
        str_s = df.squeeze(axis=1).str
        return getattr(pandas.Series.str, func_name)(str_s, *args, **kwargs).to_frame()

    return str_op_builder


def _dt_prop_map(property_name):
    """
    Create a function that call property of property `dt` of the series.

    Parameters
    ----------
    property_name
        The property of `dt`, which will be applied.

    Returns
    -------
        A callable function to be applied in the partitions

    Notes
    -----
    This applies non-callable properties of `Series.dt`.
    """

    def dt_op_builder(df, *args, **kwargs):
        prop_val = getattr(df.squeeze(axis=1).dt, property_name)
        if isinstance(prop_val, pandas.Series):
            return prop_val.to_frame()
        elif isinstance(prop_val, pandas.DataFrame):
            return prop_val
        else:
            return pandas.DataFrame([prop_val])

    return dt_op_builder


def _dt_func_map(func_name):
    """
    Create a function that call method of property `dt` of the series.

    Parameters
    ----------
    func_name
        The method of `dt`, which will be applied.

    Returns
    -------
        A callable function to be applied in the partitions

    Notes
    -----
    This applies callable methods of `Series.dt`.
    """

    def dt_op_builder(df, *args, **kwargs):
        dt_s = df.squeeze(axis=1).dt
        return pandas.DataFrame(
            getattr(pandas.Series.dt, func_name)(dt_s, *args, **kwargs)
        )

    return dt_op_builder


def copy_df_for_func(func, display_name: str = None):
    """
    Create a function that copies the dataframe, likely because `func` is inplace.

    Parameters
    ----------
    func : callable
        The function, usually updates a dataframe inplace.
    display_name : str, optional
        The function's name, which is displayed by progress bar.

    Returns
    -------
    callable
        A callable function to be applied in the partitions
    """

    def caller(df, *args, **kwargs):
        df = df.copy()
        func(df, *args, **kwargs)
        return df

    if display_name is not None:
        caller.__name__ = display_name
    return caller


class PandasQueryCompiler(BaseQueryCompiler):
    """This class implements the logic necessary for operating on partitions
    with a Pandas backend. This logic is specific to Pandas."""

    def __init__(self, modin_frame):
        self._modin_frame = modin_frame

    def default_to_pandas(self, pandas_op, *args, **kwargs):
        """
        Default to pandas behavior.

        Parameters
        ----------
        pandas_op : callable
            The operation to apply, must be compatible pandas DataFrame call
        args
            The arguments for the `pandas_op`
        kwargs
            The keyword arguments for the `pandas_op`

        Returns
        -------
        PandasQueryCompiler
            The result of the `pandas_op`, converted back to PandasQueryCompiler

        Notes
        -----
        This operation takes a distributed object and converts it directly to pandas.
        """
        op_name = getattr(pandas_op, "__name__", str(pandas_op))
        ErrorMessage.default_to_pandas(op_name)
        args = (a.to_pandas() if isinstance(a, type(self)) else a for a in args)
        kwargs = {
            k: v.to_pandas if isinstance(v, type(self)) else v
            for k, v in kwargs.items()
        }

        result = pandas_op(self.to_pandas(), *args, **kwargs)
        if isinstance(result, pandas.Series):
            if result.name is None:
                result.name = "__reduced__"
            result = result.to_frame()
        if isinstance(result, pandas.DataFrame):
            return self.from_pandas(result, type(self._modin_frame))
        else:
            return result

    def finalize(self):
        self._modin_frame.finalize()

    def to_pandas(self):
        return self._modin_frame.to_pandas()

    @classmethod
    def from_pandas(cls, df, data_cls):
        return cls(data_cls.from_pandas(df))

    @classmethod
    def from_arrow(cls, at, data_cls):
        return cls(data_cls.from_arrow(at))

    index = property(_get_axis(0), _set_axis(0))
    columns = property(_get_axis(1), _set_axis(1))

    @property
    def dtypes(self):
        return self._modin_frame.dtypes

    # END Index, columns, and dtypes objects

    # Metadata modification methods
    def add_prefix(self, prefix, axis=1):
        return self.__constructor__(self._modin_frame.add_prefix(prefix, axis))

    def add_suffix(self, suffix, axis=1):
        return self.__constructor__(self._modin_frame.add_suffix(suffix, axis))

    # END Metadata modification methods

    # Copy
    # For copy, we don't want a situation where we modify the metadata of the
    # copies if we end up modifying something here. We copy all of the metadata
    # to prevent that.
    def copy(self):
        return self.__constructor__(self._modin_frame.copy())

    # END Copy

    # Append/Concat/Join (Not Merge)
    # The append/concat/join operations should ideally never trigger remote
    # compute. These operations should only ever be manipulations of the
    # metadata of the resulting object. It should just be a simple matter of
    # appending the other object's blocks and adding np.nan columns for the new
    # columns, if needed. If new columns are added, some compute may be
    # required, though it can be delayed.
    #
    # Currently this computation is not delayed, and it may make a copy of the
    # DataFrame in memory. This can be problematic and should be fixed in the
    # future. TODO (devin-petersohn): Delay reindexing

    def concat(self, axis, other, **kwargs):
        """Concatenates two objects together.

        Args:
            axis: The axis index object to join (0 for columns, 1 for index).
            other: The other_index to concat with.

        Returns:
            Concatenated objects.
        """
        if not isinstance(other, list):
            other = [other]
        assert all(
            isinstance(o, type(self)) for o in other
        ), "Different Manager objects are being used. This is not allowed"
        sort = kwargs.get("sort", None)
        if sort is None:
            sort = False
        join = kwargs.get("join", "outer")
        ignore_index = kwargs.get("ignore_index", False)
        other_modin_frame = [o._modin_frame for o in other]
        new_modin_frame = self._modin_frame._concat(axis, other_modin_frame, join, sort)
        result = self.__constructor__(new_modin_frame)
        if ignore_index:
            if axis == 0:
                return result.reset_index(drop=True)
            else:
                result.columns = pandas.RangeIndex(len(result.columns))
                return result
        return result

    # END Append/Concat/Join

    # Data Management Methods
    def free(self):
        """In the future, this will hopefully trigger a cleanup of this object."""
        # TODO create a way to clean up this object.
        return

    # END Data Management Methods

    # To NumPy
    def to_numpy(self, **kwargs):
        """
        Converts Modin DataFrame to NumPy array.

        Returns
        -------
            NumPy array of the QueryCompiler.
        """
        arr = self._modin_frame.to_numpy(**kwargs)
        ErrorMessage.catch_bugs_and_request_email(
            len(arr) != len(self.index) or len(arr[0]) != len(self.columns)
        )
        return arr

    # END To NumPy

    # Binary operations (e.g. add, sub)
    # These operations require two DataFrames and will change the shape of the
    # data if the index objects don't match. An outer join + op is performed,
    # such that columns/rows that don't have an index on the other DataFrame
    # result in NaN values.

    add = BinaryFunction.register(pandas.DataFrame.add)
    combine = BinaryFunction.register(pandas.DataFrame.combine)
    combine_first = BinaryFunction.register(pandas.DataFrame.combine_first)
    eq = BinaryFunction.register(pandas.DataFrame.eq)
    floordiv = BinaryFunction.register(pandas.DataFrame.floordiv)
    ge = BinaryFunction.register(pandas.DataFrame.ge)
    gt = BinaryFunction.register(pandas.DataFrame.gt)
    le = BinaryFunction.register(pandas.DataFrame.le)
    lt = BinaryFunction.register(pandas.DataFrame.lt)
    mod = BinaryFunction.register(pandas.DataFrame.mod)
    mul = BinaryFunction.register(pandas.DataFrame.mul)
    ne = BinaryFunction.register(pandas.DataFrame.ne)
    pow = BinaryFunction.register(pandas.DataFrame.pow)
    rfloordiv = BinaryFunction.register(pandas.DataFrame.rfloordiv)
    rmod = BinaryFunction.register(pandas.DataFrame.rmod)
    rpow = BinaryFunction.register(pandas.DataFrame.rpow)
    rsub = BinaryFunction.register(pandas.DataFrame.rsub)
    rtruediv = BinaryFunction.register(pandas.DataFrame.rtruediv)
    sub = BinaryFunction.register(pandas.DataFrame.sub)
    truediv = BinaryFunction.register(pandas.DataFrame.truediv)
    __and__ = BinaryFunction.register(pandas.DataFrame.__and__)
    __or__ = BinaryFunction.register(pandas.DataFrame.__or__)
    __rand__ = BinaryFunction.register(pandas.DataFrame.__rand__)
    __ror__ = BinaryFunction.register(pandas.DataFrame.__ror__)
    __rxor__ = BinaryFunction.register(pandas.DataFrame.__rxor__)
    __xor__ = BinaryFunction.register(pandas.DataFrame.__xor__)
    df_update = BinaryFunction.register(
        copy_df_for_func(pandas.DataFrame.update, display_name="update"),
        join_type="left",
    )
    series_update = BinaryFunction.register(
        copy_df_for_func(
            lambda x, y: pandas.Series.update(x.squeeze(axis=1), y.squeeze(axis=1)),
            display_name="update",
        ),
        join_type="left",
    )

    def where(self, cond, other, **kwargs):
        """Gets values from this manager where cond is true else from other.

        Args:
            cond: Condition on which to evaluate values.

        Returns:
            New QueryCompiler with updated data and index.
        """

        assert isinstance(
            cond, type(self)
        ), "Must have the same QueryCompiler subclass to perform this operation"
        if isinstance(other, type(self)):
            # Note: Currently we are doing this with two maps across the entire
            # data. This can be done with a single map, but it will take a
            # modification in the `BlockPartition` class.
            # If this were in one pass it would be ~2x faster.
            # TODO (devin-petersohn) rewrite this to take one pass.
            def where_builder_first_pass(cond, other, **kwargs):
                return cond.where(cond, other, **kwargs)

            first_pass = cond._modin_frame._binary_op(
                where_builder_first_pass, other._modin_frame, join_type="left"
            )

            def where_builder_second_pass(df, new_other, **kwargs):
                return df.where(new_other.eq(True), new_other, **kwargs)

            new_modin_frame = self._modin_frame._binary_op(
                where_builder_second_pass, first_pass, join_type="left"
            )
        # This will be a Series of scalars to be applied based on the condition
        # dataframe.
        else:

            def where_builder_series(df, cond):
                return df.where(cond, other, **kwargs)

            new_modin_frame = self._modin_frame._binary_op(
                where_builder_series, cond._modin_frame, join_type="left"
            )
        return self.__constructor__(new_modin_frame)

    def merge(self, right, **kwargs):
        """
        Merge DataFrame or named Series objects with a database-style join.

        Parameters
        ----------
        right : PandasQueryCompiler
            The query compiler of the right DataFrame to merge with.

        Returns
        -------
        PandasQueryCompiler
            A new query compiler that contains result of the merge.

        Notes
        -----
        See pd.merge or pd.DataFrame.merge for more info on kwargs.
        """
        how = kwargs.get("how", "inner")
        on = kwargs.get("on", None)
        left_on = kwargs.get("left_on", None)
        right_on = kwargs.get("right_on", None)
        left_index = kwargs.get("left_index", False)
        right_index = kwargs.get("right_index", False)
        sort = kwargs.get("sort", False)

        if how in ["left", "inner"] and left_index is False and right_index is False:
            right = right.to_pandas()

            kwargs["sort"] = False

            def map_func(left, right=right, kwargs=kwargs):
                return pandas.merge(left, right, **kwargs)

            new_self = self.__constructor__(
                self._modin_frame._apply_full_axis(1, map_func)
            )
            is_reset_index = True
            if left_on and right_on:
                left_on = left_on if is_list_like(left_on) else [left_on]
                right_on = right_on if is_list_like(right_on) else [right_on]
                is_reset_index = (
                    False
                    if any(o in new_self.index.names for o in left_on)
                    and any(o in right.index.names for o in right_on)
                    else True
                )
                if sort:
                    new_self = (
                        new_self.sort_rows_by_column_values(left_on.append(right_on))
                        if is_reset_index
                        else new_self.sort_index(axis=0, level=left_on.append(right_on))
                    )
            if on:
                on = on if is_list_like(on) else [on]
                is_reset_index = not any(
                    o in new_self.index.names and o in right.index.names for o in on
                )
                if sort:
                    new_self = (
                        new_self.sort_rows_by_column_values(on)
                        if is_reset_index
                        else new_self.sort_index(axis=0, level=on)
                    )
            return new_self.reset_index(drop=True) if is_reset_index else new_self
        else:
            return self.default_to_pandas(pandas.DataFrame.merge, right, **kwargs)

    def join(self, right, **kwargs):
        """
        Join columns of another DataFrame.

        Parameters
        ----------
        right : BaseQueryCompiler
            The query compiler of the right DataFrame to join with.

        Returns
        -------
        BaseQueryCompiler
            A new query compiler that contains result of the join.

        Notes
        -----
        See pd.DataFrame.join for more info on kwargs.
        """
        on = kwargs.get("on", None)
        how = kwargs.get("how", "left")
        sort = kwargs.get("sort", False)

        if how in ["left", "inner"]:
            right = right.to_pandas()

            def map_func(left, right=right, kwargs=kwargs):
                return pandas.DataFrame.join(left, right, **kwargs)

            new_self = self.__constructor__(
                self._modin_frame._apply_full_axis(1, map_func)
            )
            return new_self.sort_rows_by_column_values(on) if sort else new_self
        else:
            return self.default_to_pandas(pandas.DataFrame.join, right, **kwargs)

    # END Inter-Data operations

    # Reindex/reset_index (may shuffle data)
    def reindex(self, axis, labels, **kwargs):
        """Fits a new index for this Manager.

        Args:
            axis: The axis index object to target the reindex on.
            labels: New labels to conform 'axis' on to.

        Returns:
            A new QueryCompiler with updated data and new index.
        """
        new_index = self.index if axis else labels
        new_columns = labels if axis else self.columns
        new_modin_frame = self._modin_frame._apply_full_axis(
            axis,
            lambda df: df.reindex(labels=labels, axis=axis, **kwargs),
            new_index=new_index,
            new_columns=new_columns,
        )
        return self.__constructor__(new_modin_frame)

    def reset_index(self, **kwargs):
        """Removes all levels from index and sets a default level_0 index.

        Returns:
            A new QueryCompiler with updated data and reset index.
        """
        drop = kwargs.get("drop", False)
        level = kwargs.get("level", None)
        new_index = None
        if level is not None:
            if not isinstance(level, (tuple, list)):
                level = [level]
            level = [self.index._get_level_number(lev) for lev in level]
            uniq_sorted_level = sorted(set(level))
            if len(uniq_sorted_level) < self.index.nlevels:
                # We handle this by separately computing the index. We could just
                # put the labels into the data and pull them back out, but that is
                # expensive.
                new_index = (
                    self.index.droplevel(uniq_sorted_level)
                    if len(level) < self.index.nlevels
                    else pandas.RangeIndex(len(self.index))
                )
        else:
            uniq_sorted_level = list(range(self.index.nlevels))

        if not drop:
            if len(uniq_sorted_level) < self.index.nlevels:
                # These are the index levels that will remain after the reset_index
                keep_levels = [
                    i for i in range(self.index.nlevels) if i not in uniq_sorted_level
                ]
                new_copy = self.copy()
                # Change the index to have only the levels that will be inserted
                # into the data. We will replace the old levels later.
                new_copy.index = self.index.droplevel(keep_levels)
                new_copy.index.names = [
                    "level_{}".format(level_value)
                    if new_copy.index.names[level_index] is None
                    else new_copy.index.names[level_index]
                    for level_index, level_value in enumerate(uniq_sorted_level)
                ]
                new_modin_frame = new_copy._modin_frame.from_labels()
                # Replace the levels that will remain as a part of the index.
                new_modin_frame.index = new_index
            else:
                new_modin_frame = self._modin_frame.from_labels()
            if isinstance(new_modin_frame.columns, pandas.MultiIndex):
                # Fix col_level and col_fill in generated column names because from_labels works with assumption
                # that col_level and col_fill are not specified but it expands tuples in level names.
                col_level = kwargs.get("col_level", 0)
                col_fill = kwargs.get("col_fill", "")
                if col_level != 0 or col_fill != "":
                    # Modify generated column names if col_level and col_fil have values different from default.
                    levels_names_list = [
                        f"level_{level_index}" if level_name is None else level_name
                        for level_index, level_name in enumerate(self.index.names)
                    ]
                    if col_fill is None:
                        # Initialize col_fill if it is None.
                        # This is some weird undocumented Pandas behavior to take first
                        # element of the last column name.
                        last_col_name = levels_names_list[uniq_sorted_level[-1]]
                        last_col_name = (
                            list(last_col_name)
                            if isinstance(last_col_name, tuple)
                            else [last_col_name]
                        )
                        if len(last_col_name) not in (1, self.columns.nlevels):
                            raise ValueError(
                                "col_fill=None is incompatible "
                                f"with incomplete column name {last_col_name}"
                            )
                        col_fill = last_col_name[0]
                    columns_list = new_modin_frame.columns.tolist()
                    for level_index, level_value in enumerate(uniq_sorted_level):
                        level_name = levels_names_list[level_value]
                        # Expand tuples into separate items and fill the rest with col_fill
                        top_level = [col_fill] * col_level
                        middle_level = (
                            list(level_name)
                            if isinstance(level_name, tuple)
                            else [level_name]
                        )
                        bottom_level = [col_fill] * (
                            self.columns.nlevels - (col_level + len(middle_level))
                        )
                        item = tuple(top_level + middle_level + bottom_level)
                        if len(item) > self.columns.nlevels:
                            raise ValueError(
                                "Item must have length equal to number of levels."
                            )
                        columns_list[level_index] = item
                    new_modin_frame.columns = pandas.MultiIndex.from_tuples(
                        columns_list, names=self.columns.names
                    )
            new_self = self.__constructor__(new_modin_frame)
        else:
            new_self = self.copy()
            new_self.index = (
                pandas.RangeIndex(len(new_self.index))
                if new_index is None
                else new_index
            )
        return new_self

    def set_index_from_columns(
        self, keys: List[Hashable], drop: bool = True, append: bool = False
    ):
        """Create new row labels from a list of columns.

        Parameters
        ----------
        keys : list of hashable
            The list of column names that will become the new index.
        drop : boolean
            Whether or not to drop the columns provided in the `keys` argument
        append : boolean
            Whether or not to add the columns in `keys` as new levels appended to the
            existing index.

        Returns
        -------
        PandasQueryCompiler
            A new QueryCompiler with updated index.
        """
        new_modin_frame = self._modin_frame.to_labels(keys)
        if append:
            arrays = []
            # Appending keeps the original order of the index levels, then appends the
            # new index objects.
            names = list(self.index.names)
            if isinstance(self.index, pandas.MultiIndex):
                for i in range(self.index.nlevels):
                    arrays.append(self.index._get_level_values(i))
            else:
                arrays.append(self.index)

            # Add the names in the correct order.
            names.extend(new_modin_frame.index.names)
            if isinstance(new_modin_frame.index, pandas.MultiIndex):
                for i in range(new_modin_frame.index.nlevels):
                    arrays.append(new_modin_frame.index._get_level_values(i))
            else:
                arrays.append(new_modin_frame.index)
            new_modin_frame.index = ensure_index_from_sequences(arrays, names)
        if not drop:
            # The algebraic operator for this operation always drops the column, but we
            # can copy the data in this object and just use the index from the result of
            # the query compiler call.
            result = self._modin_frame.copy()
            result.index = new_modin_frame.index
        else:
            result = new_modin_frame
        return self.__constructor__(result)

    # END Reindex/reset_index

    # Transpose
    # For transpose, we aren't going to immediately copy everything. Since the
    # actual transpose operation is very fast, we will just do it before any
    # operation that gets called on the transposed data. See _prepare_method
    # for how the transpose is applied.
    #
    # Our invariants assume that the blocks are transposed, but not the
    # data inside. Sometimes we have to reverse this transposition of blocks
    # for simplicity of implementation.

    def transpose(self, *args, **kwargs):
        """Transposes this QueryCompiler.

        Returns:
            Transposed new QueryCompiler.
        """
        # Switch the index and columns and transpose the data within the blocks.
        return self.__constructor__(self._modin_frame.transpose())

    def columnarize(self):
        """
        Transposes this QueryCompiler if it has a single row but multiple columns.

        This method should be called for QueryCompilers representing a Series object,
        i.e. self.is_series_like() should be True.

        Returns
        -------
        PandasQueryCompiler
            Transposed new QueryCompiler or self.
        """
        if len(self.columns) != 1 or (
            len(self.index) == 1 and self.index[0] == "__reduced__"
        ):
            return self.transpose()
        return self

    def is_series_like(self):
        """Return True if QueryCompiler has a single column or row"""
        return len(self.columns) == 1 or len(self.index) == 1

    # END Transpose

    # MapReduce operations

    def is_monotonic_decreasing(self):
        def is_monotonic_decreasing(df):
            return pandas.DataFrame([df.squeeze(axis=1).is_monotonic_decreasing])

        return self.default_to_pandas(is_monotonic_decreasing)

    def is_monotonic_increasing(self):
        def is_monotonic_increasing(df):
            return pandas.DataFrame([df.squeeze(axis=1).is_monotonic_increasing])

        return self.default_to_pandas(is_monotonic_increasing)

    count = MapReduceFunction.register(pandas.DataFrame.count, pandas.DataFrame.sum)
    sum = MapReduceFunction.register(pandas.DataFrame.sum)
    prod = MapReduceFunction.register(pandas.DataFrame.prod)
    any = MapReduceFunction.register(pandas.DataFrame.any, pandas.DataFrame.any)
    all = MapReduceFunction.register(pandas.DataFrame.all, pandas.DataFrame.all)
    memory_usage = MapReduceFunction.register(
        pandas.DataFrame.memory_usage,
        lambda x, *args, **kwargs: pandas.DataFrame.sum(x),
        axis=0,
    )

    def max(self, axis, **kwargs):
        def map_func(df, **kwargs):
            return pandas.DataFrame.max(df, **kwargs)

        def reduce_func(df, **kwargs):
            if kwargs.get("numeric_only", False):
                kwargs = kwargs.copy()
                kwargs["numeric_only"] = False
            return pandas.DataFrame.max(df, **kwargs)

        return MapReduceFunction.register(map_func, reduce_func)(
            self, axis=axis, **kwargs
        )

    def min(self, axis, **kwargs):
        def map_func(df, **kwargs):
            return pandas.DataFrame.min(df, **kwargs)

        def reduce_func(df, **kwargs):
            if kwargs.get("numeric_only", False):
                kwargs = kwargs.copy()
                kwargs["numeric_only"] = False
            return pandas.DataFrame.min(df, **kwargs)

        return MapReduceFunction.register(map_func, reduce_func)(
            self, axis=axis, **kwargs
        )

    def mean(self, axis, **kwargs):
        if kwargs.get("level") is not None:
            return self.default_to_pandas(pandas.DataFrame.mean, axis=axis, **kwargs)

        skipna = kwargs.get("skipna", True)

        # TODO-FIX: this function may work incorrectly with user-defined "numeric" values.
        # Since `count(numeric_only=True)` discards all unknown "numeric" types, we can get incorrect
        # divisor inside the reduce function.
        def map_fn(df, **kwargs):
            result = pandas.DataFrame(
                {
                    "sum": df.sum(axis=axis, skipna=skipna),
                    "count": df.count(axis=axis, numeric_only=True),
                }
            )
            return result if axis else result.T

        def reduce_fn(df, **kwargs):
            sum_cols = df["sum"] if axis else df.loc["sum"]
            count_cols = df["count"] if axis else df.loc["count"]

            if not isinstance(sum_cols, pandas.Series):
                # If we got `NaN` as the result of the sum in any axis partition,
                # then we must consider the whole sum as `NaN`, so setting `skipna=False`
                sum_cols = sum_cols.sum(axis=axis, skipna=False)
                count_cols = count_cols.sum(axis=axis, skipna=False)
            return sum_cols / count_cols

        return MapReduceFunction.register(
<<<<<<< HEAD
            map_fn, reduce_fn, preserve_index=(kwargs.get("numeric_only") is not None)
=======
            map_fn,
            reduce_fn,
>>>>>>> 60cd57ad
        )(self, axis=axis, **kwargs)

    def value_counts(self, **kwargs):
        """
        Return a QueryCompiler of Series containing counts of unique values.

        Returns
        -------
        PandasQueryCompiler
        """

        def value_counts(df):
            return df.squeeze(axis=1).value_counts(**kwargs).to_frame()

        return self.default_to_pandas(value_counts)

    # END MapReduce operations

    # Reduction operations
    idxmax = ReductionFunction.register(pandas.DataFrame.idxmax)
    idxmin = ReductionFunction.register(pandas.DataFrame.idxmin)
    median = ReductionFunction.register(pandas.DataFrame.median)
    nunique = ReductionFunction.register(pandas.DataFrame.nunique)
    skew = ReductionFunction.register(pandas.DataFrame.skew)
    kurt = ReductionFunction.register(pandas.DataFrame.kurt)
    sem = ReductionFunction.register(pandas.DataFrame.sem)
    std = ReductionFunction.register(pandas.DataFrame.std)
    var = ReductionFunction.register(pandas.DataFrame.var)
    sum_min_count = ReductionFunction.register(pandas.DataFrame.sum)
    prod_min_count = ReductionFunction.register(pandas.DataFrame.prod)
    quantile_for_single_value = ReductionFunction.register(pandas.DataFrame.quantile)
    mad = ReductionFunction.register(pandas.DataFrame.mad)
    to_datetime = ReductionFunction.register(
        lambda df, *args, **kwargs: pandas.to_datetime(
            df.squeeze(axis=1), *args, **kwargs
        ),
        axis=1,
    )

    # END Reduction operations

    def _resample_func(
        self, resample_args, func_name, new_columns=None, df_op=None, *args, **kwargs
    ):
        def map_func(df, resample_args=resample_args):
            if df_op is not None:
                df = df_op(df)
            resampled_val = df.resample(*resample_args)
            op = getattr(pandas.core.resample.Resampler, func_name)
            if callable(op):
                try:
                    # This will happen with Arrow buffer read-only errors. We don't want to copy
                    # all the time, so this will try to fast-path the code first.
                    val = op(resampled_val, *args, **kwargs)
                except (ValueError):
                    resampled_val = df.copy().resample(*resample_args)
                    val = op(resampled_val, *args, **kwargs)
            else:
                val = getattr(resampled_val, func_name)

            if isinstance(val, pandas.Series):
                return val.to_frame()
            else:
                return val

        new_modin_frame = self._modin_frame._apply_full_axis(
            axis=0, func=map_func, new_columns=new_columns
        )
        return self.__constructor__(new_modin_frame)

    def resample_get_group(self, resample_args, name, obj):
        return self._resample_func(resample_args, "get_group", name=name, obj=obj)

    def resample_app_ser(self, resample_args, func, *args, **kwargs):
        return self._resample_func(
            resample_args,
            "apply",
            df_op=lambda df: df.squeeze(axis=1),
            func=func,
            *args,
            **kwargs,
        )

    def resample_app_df(self, resample_args, func, *args, **kwargs):
        return self._resample_func(resample_args, "apply", func=func, *args, **kwargs)

    def resample_agg_ser(self, resample_args, func, *args, **kwargs):
        return self._resample_func(
            resample_args,
            "aggregate",
            df_op=lambda df: df.squeeze(axis=1),
            func=func,
            *args,
            **kwargs,
        )

    def resample_agg_df(self, resample_args, func, *args, **kwargs):
        return self._resample_func(
            resample_args, "aggregate", func=func, *args, **kwargs
        )

    def resample_transform(self, resample_args, arg, *args, **kwargs):
        return self._resample_func(resample_args, "transform", arg=arg, *args, **kwargs)

    def resample_pipe(self, resample_args, func, *args, **kwargs):
        return self._resample_func(resample_args, "pipe", func=func, *args, **kwargs)

    def resample_ffill(self, resample_args, limit):
        return self._resample_func(resample_args, "ffill", limit=limit)

    def resample_backfill(self, resample_args, limit):
        return self._resample_func(resample_args, "backfill", limit=limit)

    def resample_bfill(self, resample_args, limit):
        return self._resample_func(resample_args, "bfill", limit=limit)

    def resample_pad(self, resample_args, limit):
        return self._resample_func(resample_args, "pad", limit=limit)

    def resample_nearest(self, resample_args, limit):
        return self._resample_func(resample_args, "nearest", limit=limit)

    def resample_fillna(self, resample_args, method, limit):
        return self._resample_func(resample_args, "fillna", method=method, limit=limit)

    def resample_asfreq(self, resample_args, fill_value):
        return self._resample_func(resample_args, "asfreq", fill_value=fill_value)

    def resample_interpolate(
        self,
        resample_args,
        method,
        axis,
        limit,
        inplace,
        limit_direction,
        limit_area,
        downcast,
        **kwargs,
    ):
        return self._resample_func(
            resample_args,
            "interpolate",
            axis=axis,
            limit=limit,
            inplace=inplace,
            limit_direction=limit_direction,
            limit_area=limit_area,
            downcast=downcast,
            **kwargs,
        )

    def resample_count(self, resample_args):
        return self._resample_func(resample_args, "count")

    def resample_nunique(self, resample_args, _method, *args, **kwargs):
        return self._resample_func(
            resample_args, "nunique", _method=_method, *args, **kwargs
        )

    def resample_first(self, resample_args, _method, *args, **kwargs):
        return self._resample_func(
            resample_args, "first", _method=_method, *args, **kwargs
        )

    def resample_last(self, resample_args, _method, *args, **kwargs):
        return self._resample_func(
            resample_args, "last", _method=_method, *args, **kwargs
        )

    def resample_max(self, resample_args, _method, *args, **kwargs):
        return self._resample_func(
            resample_args, "max", _method=_method, *args, **kwargs
        )

    def resample_mean(self, resample_args, _method, *args, **kwargs):
        return self._resample_func(
            resample_args, "median", _method=_method, *args, **kwargs
        )

    def resample_median(self, resample_args, _method, *args, **kwargs):
        return self._resample_func(
            resample_args, "median", _method=_method, *args, **kwargs
        )

    def resample_min(self, resample_args, _method, *args, **kwargs):
        return self._resample_func(
            resample_args, "min", _method=_method, *args, **kwargs
        )

    def resample_ohlc_ser(self, resample_args, _method, *args, **kwargs):
        return self._resample_func(
            resample_args,
            "ohlc",
            df_op=lambda df: df.squeeze(axis=1),
            _method=_method,
            *args,
            **kwargs,
        )

    def resample_ohlc_df(self, resample_args, _method, *args, **kwargs):
        return self._resample_func(
            resample_args, "ohlc", _method=_method, *args, **kwargs
        )

    def resample_prod(self, resample_args, _method, min_count, *args, **kwargs):
        return self._resample_func(
            resample_args, "prod", _method=_method, min_count=min_count, *args, **kwargs
        )

    def resample_size(self, resample_args):
        return self._resample_func(resample_args, "size", new_columns=["__reduced__"])

    def resample_sem(self, resample_args, _method, *args, **kwargs):
        return self._resample_func(
            resample_args, "sem", _method=_method, *args, **kwargs
        )

    def resample_std(self, resample_args, ddof, *args, **kwargs):
        return self._resample_func(resample_args, "std", ddof=ddof, *args, **kwargs)

    def resample_sum(self, resample_args, _method, min_count, *args, **kwargs):
        return self._resample_func(
            resample_args, "sum", _method=_method, min_count=min_count, *args, **kwargs
        )

    def resample_var(self, resample_args, ddof, *args, **kwargs):
        return self._resample_func(resample_args, "var", ddof=ddof, *args, **kwargs)

    def resample_quantile(self, resample_args, q, **kwargs):
        return self._resample_func(resample_args, "quantile", q=q, **kwargs)

    window_mean = FoldFunction.register(
        lambda df, rolling_args, *args, **kwargs: pandas.DataFrame(
            df.rolling(*rolling_args).mean(*args, **kwargs)
        )
    )
    window_sum = FoldFunction.register(
        lambda df, rolling_args, *args, **kwargs: pandas.DataFrame(
            df.rolling(*rolling_args).sum(*args, **kwargs)
        )
    )
    window_var = FoldFunction.register(
        lambda df, rolling_args, ddof, *args, **kwargs: pandas.DataFrame(
            df.rolling(*rolling_args).var(ddof=ddof, *args, **kwargs)
        )
    )
    window_std = FoldFunction.register(
        lambda df, rolling_args, ddof, *args, **kwargs: pandas.DataFrame(
            df.rolling(*rolling_args).std(ddof=ddof, *args, **kwargs)
        )
    )
    rolling_count = FoldFunction.register(
        lambda df, rolling_args: pandas.DataFrame(df.rolling(*rolling_args).count())
    )
    rolling_sum = FoldFunction.register(
        lambda df, rolling_args, *args, **kwargs: pandas.DataFrame(
            df.rolling(*rolling_args).sum(*args, **kwargs)
        )
    )
    rolling_mean = FoldFunction.register(
        lambda df, rolling_args, *args, **kwargs: pandas.DataFrame(
            df.rolling(*rolling_args).mean(*args, **kwargs)
        )
    )
    rolling_median = FoldFunction.register(
        lambda df, rolling_args, **kwargs: pandas.DataFrame(
            df.rolling(*rolling_args).median(**kwargs)
        )
    )
    rolling_var = FoldFunction.register(
        lambda df, rolling_args, ddof, *args, **kwargs: pandas.DataFrame(
            df.rolling(*rolling_args).var(ddof=ddof, *args, **kwargs)
        )
    )
    rolling_std = FoldFunction.register(
        lambda df, rolling_args, ddof, *args, **kwargs: pandas.DataFrame(
            df.rolling(*rolling_args).std(ddof=ddof, *args, **kwargs)
        )
    )
    rolling_min = FoldFunction.register(
        lambda df, rolling_args, *args, **kwargs: pandas.DataFrame(
            df.rolling(*rolling_args).min(*args, **kwargs)
        )
    )
    rolling_max = FoldFunction.register(
        lambda df, rolling_args, *args, **kwargs: pandas.DataFrame(
            df.rolling(*rolling_args).max(*args, **kwargs)
        )
    )
    rolling_skew = FoldFunction.register(
        lambda df, rolling_args, **kwargs: pandas.DataFrame(
            df.rolling(*rolling_args).skew(**kwargs)
        )
    )
    rolling_kurt = FoldFunction.register(
        lambda df, rolling_args, **kwargs: pandas.DataFrame(
            df.rolling(*rolling_args).kurt(**kwargs)
        )
    )
    rolling_apply = FoldFunction.register(
        lambda df, rolling_args, func, raw, engine, engine_kwargs, args, kwargs: pandas.DataFrame(
            df.rolling(*rolling_args).apply(
                func=func,
                raw=raw,
                engine=engine,
                engine_kwargs=engine_kwargs,
                args=args,
                kwargs=kwargs,
            )
        )
    )
    rolling_quantile = FoldFunction.register(
        lambda df, rolling_args, quantile, interpolation, **kwargs: pandas.DataFrame(
            df.rolling(*rolling_args).quantile(
                quantile=quantile, interpolation=interpolation, **kwargs
            )
        )
    )

    def rolling_corr(self, rolling_args, other, pairwise, *args, **kwargs):
        if len(self.columns) > 1:
            return self.default_to_pandas(
                lambda df: pandas.DataFrame.rolling(df, *rolling_args).corr(
                    other=other, pairwise=pairwise, *args, **kwargs
                )
            )
        else:
            return FoldFunction.register(
                lambda df: pandas.DataFrame(
                    df.rolling(*rolling_args).corr(
                        other=other, pairwise=pairwise, *args, **kwargs
                    )
                )
            )(self)

    def rolling_cov(self, rolling_args, other, pairwise, ddof, **kwargs):
        if len(self.columns) > 1:
            return self.default_to_pandas(
                lambda df: pandas.DataFrame.rolling(df, *rolling_args).cov(
                    other=other, pairwise=pairwise, ddof=ddof, **kwargs
                )
            )
        else:
            return FoldFunction.register(
                lambda df: pandas.DataFrame(
                    df.rolling(*rolling_args).cov(
                        other=other, pairwise=pairwise, ddof=ddof, **kwargs
                    )
                )
            )(self)

    def rolling_aggregate(self, rolling_args, func, *args, **kwargs):
        new_modin_frame = self._modin_frame._apply_full_axis(
            0,
            lambda df: pandas.DataFrame(
                df.rolling(*rolling_args).aggregate(func=func, *args, **kwargs)
            ),
            new_index=self.index,
        )
        return self.__constructor__(new_modin_frame)

    def unstack(self, level, fill_value):
        if not isinstance(self.index, pandas.MultiIndex) or (
            isinstance(self.index, pandas.MultiIndex)
            and is_list_like(level)
            and len(level) == self.index.nlevels
        ):
            axis = 1
            new_columns = ["__reduced__"]
            need_reindex = True
        else:
            axis = 0
            new_columns = None
            need_reindex = False

        def map_func(df):
            return pandas.DataFrame(df.unstack(level=level, fill_value=fill_value))

        def is_tree_like_or_1d(calc_index, valid_index):
            if not isinstance(calc_index, pandas.MultiIndex):
                return True
            actual_len = 1
            for lvl in calc_index.levels:
                actual_len *= len(lvl)
            return len(self.index) * len(self.columns) == actual_len * len(valid_index)

        is_tree_like_or_1d_index = is_tree_like_or_1d(self.index, self.columns)
        is_tree_like_or_1d_cols = is_tree_like_or_1d(self.columns, self.index)

        is_all_multi_list = False
        if (
            isinstance(self.index, pandas.MultiIndex)
            and isinstance(self.columns, pandas.MultiIndex)
            and is_list_like(level)
            and len(level) == self.index.nlevels
            and is_tree_like_or_1d_index
            and is_tree_like_or_1d_cols
        ):
            is_all_multi_list = True
            real_cols_bkp = self.columns
            obj = self.copy()
            obj.columns = np.arange(len(obj.columns))
        else:
            obj = self

        new_modin_frame = obj._modin_frame._apply_full_axis(
            axis, map_func, new_columns=new_columns
        )
        result = self.__constructor__(new_modin_frame)

        def compute_index(index, columns, consider_index=True, consider_columns=True):
            def get_unique_level_values(index):
                return [
                    index.get_level_values(lvl).unique()
                    for lvl in np.arange(index.nlevels)
                ]

            new_index = (
                get_unique_level_values(index)
                if consider_index
                else index
                if isinstance(index, list)
                else [index]
            )

            new_columns = (
                get_unique_level_values(columns) if consider_columns else [columns]
            )
            return pandas.MultiIndex.from_product([*new_columns, *new_index])

        if is_all_multi_list and is_tree_like_or_1d_index and is_tree_like_or_1d_cols:
            result = result.sort_index()
            index_level_values = [lvl for lvl in obj.index.levels]

            result.index = compute_index(
                index_level_values, real_cols_bkp, consider_index=False
            )
            return result

        if need_reindex:
            if is_tree_like_or_1d_index and is_tree_like_or_1d_cols:
                is_recompute_index = isinstance(self.index, pandas.MultiIndex)
                is_recompute_columns = not is_recompute_index and isinstance(
                    self.columns, pandas.MultiIndex
                )
                new_index = compute_index(
                    self.index, self.columns, is_recompute_index, is_recompute_columns
                )
            elif is_tree_like_or_1d_index != is_tree_like_or_1d_cols:
                if isinstance(self.columns, pandas.MultiIndex) or not isinstance(
                    self.index, pandas.MultiIndex
                ):
                    return result
                else:
                    index = (
                        self.index.sortlevel()[0]
                        if is_tree_like_or_1d_index
                        and not is_tree_like_or_1d_cols
                        and isinstance(self.index, pandas.MultiIndex)
                        else self.index
                    )
                    index = pandas.MultiIndex.from_tuples(
                        list(index) * len(self.columns)
                    )
                    columns = self.columns.repeat(len(self.index))
                    index_levels = [
                        index.get_level_values(i) for i in range(index.nlevels)
                    ]
                    new_index = pandas.MultiIndex.from_arrays(
                        [columns] + index_levels,
                        names=self.columns.names + self.index.names,
                    )
            else:
                return result
            result = result.reindex(0, new_index)
        return result

    def stack(self, level, dropna):
        if not isinstance(self.columns, pandas.MultiIndex) or (
            isinstance(self.columns, pandas.MultiIndex)
            and is_list_like(level)
            and len(level) == self.columns.nlevels
        ):
            new_columns = ["__reduced__"]
        else:
            new_columns = None

        new_modin_frame = self._modin_frame._apply_full_axis(
            1,
            lambda df: pandas.DataFrame(df.stack(level=level, dropna=dropna)),
            new_columns=new_columns,
        )
        return self.__constructor__(new_modin_frame)

    # Map partitions operations
    # These operations are operations that apply a function to every partition.
    abs = MapFunction.register(pandas.DataFrame.abs, dtypes="copy")
    applymap = MapFunction.register(pandas.DataFrame.applymap)
    conj = MapFunction.register(
        lambda df, *args, **kwargs: pandas.DataFrame(np.conj(df))
    )
    invert = MapFunction.register(pandas.DataFrame.__invert__)
    isin = MapFunction.register(pandas.DataFrame.isin, dtypes=np.bool)
    isna = MapFunction.register(pandas.DataFrame.isna, dtypes=np.bool)
    _isfinite = MapFunction.register(
        lambda df, *args, **kwargs: pandas.DataFrame(np.isfinite(df))
    )
    negative = MapFunction.register(pandas.DataFrame.__neg__)
    notna = MapFunction.register(pandas.DataFrame.notna, dtypes=np.bool)
    round = MapFunction.register(pandas.DataFrame.round)
    replace = MapFunction.register(pandas.DataFrame.replace)
    series_view = MapFunction.register(
        lambda df, *args, **kwargs: pandas.DataFrame(
            df.squeeze(axis=1).view(*args, **kwargs)
        )
    )
    to_numeric = MapFunction.register(
        lambda df, *args, **kwargs: pandas.DataFrame(
            pandas.to_numeric(df.squeeze(axis=1), *args, **kwargs)
        )
    )

    def repeat(self, repeats):
        def map_fn(df):
            return pandas.DataFrame(df.squeeze(axis=1).repeat(repeats))

        if isinstance(repeats, int) or (is_list_like(repeats) and len(repeats) == 1):
            return MapFunction.register(map_fn, validate_index=True)(self)
        else:
            return self.__constructor__(self._modin_frame._apply_full_axis(0, map_fn))

    # END Map partitions operations

    # String map partitions operations

    str_capitalize = MapFunction.register(_str_map("capitalize"), dtypes="copy")
    str_center = MapFunction.register(_str_map("center"), dtypes="copy")
    str_contains = MapFunction.register(_str_map("contains"), dtypes=np.bool)
    str_count = MapFunction.register(_str_map("count"), dtypes=int)
    str_endswith = MapFunction.register(_str_map("endswith"), dtypes=np.bool)
    str_find = MapFunction.register(_str_map("find"), dtypes="copy")
    str_findall = MapFunction.register(_str_map("findall"), dtypes="copy")
    str_get = MapFunction.register(_str_map("get"), dtypes="copy")
    str_index = MapFunction.register(_str_map("index"), dtypes="copy")
    str_isalnum = MapFunction.register(_str_map("isalnum"), dtypes=np.bool)
    str_isalpha = MapFunction.register(_str_map("isalpha"), dtypes=np.bool)
    str_isdecimal = MapFunction.register(_str_map("isdecimal"), dtypes=np.bool)
    str_isdigit = MapFunction.register(_str_map("isdigit"), dtypes=np.bool)
    str_islower = MapFunction.register(_str_map("islower"), dtypes=np.bool)
    str_isnumeric = MapFunction.register(_str_map("isnumeric"), dtypes=np.bool)
    str_isspace = MapFunction.register(_str_map("isspace"), dtypes=np.bool)
    str_istitle = MapFunction.register(_str_map("istitle"), dtypes=np.bool)
    str_isupper = MapFunction.register(_str_map("isupper"), dtypes=np.bool)
    str_join = MapFunction.register(_str_map("join"), dtypes="copy")
    str_len = MapFunction.register(_str_map("len"), dtypes=int)
    str_ljust = MapFunction.register(_str_map("ljust"), dtypes="copy")
    str_lower = MapFunction.register(_str_map("lower"), dtypes="copy")
    str_lstrip = MapFunction.register(_str_map("lstrip"), dtypes="copy")
    str_match = MapFunction.register(_str_map("match"), dtypes="copy")
    str_normalize = MapFunction.register(_str_map("normalize"), dtypes="copy")
    str_pad = MapFunction.register(_str_map("pad"), dtypes="copy")
    str_partition = MapFunction.register(_str_map("partition"), dtypes="copy")
    str_repeat = MapFunction.register(_str_map("repeat"), dtypes="copy")
    str_replace = MapFunction.register(_str_map("replace"), dtypes="copy")
    str_rfind = MapFunction.register(_str_map("rfind"), dtypes="copy")
    str_rindex = MapFunction.register(_str_map("rindex"), dtypes="copy")
    str_rjust = MapFunction.register(_str_map("rjust"), dtypes="copy")
    str_rpartition = MapFunction.register(_str_map("rpartition"), dtypes="copy")
    str_rsplit = MapFunction.register(_str_map("rsplit"), dtypes="copy")
    str_rstrip = MapFunction.register(_str_map("rstrip"), dtypes="copy")
    str_slice = MapFunction.register(_str_map("slice"), dtypes="copy")
    str_slice_replace = MapFunction.register(_str_map("slice_replace"), dtypes="copy")
    str_split = MapFunction.register(_str_map("split"), dtypes="copy")
    str_startswith = MapFunction.register(_str_map("startswith"), dtypes=np.bool)
    str_strip = MapFunction.register(_str_map("strip"), dtypes="copy")
    str_swapcase = MapFunction.register(_str_map("swapcase"), dtypes="copy")
    str_title = MapFunction.register(_str_map("title"), dtypes="copy")
    str_translate = MapFunction.register(_str_map("translate"), dtypes="copy")
    str_upper = MapFunction.register(_str_map("upper"), dtypes="copy")
    str_wrap = MapFunction.register(_str_map("wrap"), dtypes="copy")
    str_zfill = MapFunction.register(_str_map("zfill"), dtypes="copy")

    # END String map partitions operations

    def unique(self):
        """Return unique values of Series object.

        Returns
        -------
        ndarray
            The unique values returned as a NumPy array.
        """
        new_modin_frame = self._modin_frame._apply_full_axis(
            0, lambda x: x.squeeze(axis=1).unique(), new_columns=self.columns
        )
        return self.__constructor__(new_modin_frame)

    def searchsorted(self, **kwargs):
        """
        Return a QueryCompiler with value/values indicies, which they should be inserted
        to maintain order of the passed Series.

        Returns
        -------
        PandasQueryCompiler
        """

        def searchsorted(df):
            result = df.squeeze(axis=1).searchsorted(**kwargs)
            if not is_list_like(result):
                result = [result]
            return pandas.DataFrame(result)

        return self.default_to_pandas(searchsorted)

    # Dt map partitions operations

    dt_date = MapFunction.register(_dt_prop_map("date"))
    dt_time = MapFunction.register(_dt_prop_map("time"))
    dt_timetz = MapFunction.register(_dt_prop_map("timetz"))
    dt_year = MapFunction.register(_dt_prop_map("year"))
    dt_month = MapFunction.register(_dt_prop_map("month"))
    dt_day = MapFunction.register(_dt_prop_map("day"))
    dt_hour = MapFunction.register(_dt_prop_map("hour"))
    dt_minute = MapFunction.register(_dt_prop_map("minute"))
    dt_second = MapFunction.register(_dt_prop_map("second"))
    dt_microsecond = MapFunction.register(_dt_prop_map("microsecond"))
    dt_nanosecond = MapFunction.register(_dt_prop_map("nanosecond"))
    dt_week = MapFunction.register(_dt_prop_map("week"))
    dt_weekofyear = MapFunction.register(_dt_prop_map("weekofyear"))
    dt_dayofweek = MapFunction.register(_dt_prop_map("dayofweek"))
    dt_weekday = MapFunction.register(_dt_prop_map("weekday"))
    dt_dayofyear = MapFunction.register(_dt_prop_map("dayofyear"))
    dt_quarter = MapFunction.register(_dt_prop_map("quarter"))
    dt_is_month_start = MapFunction.register(_dt_prop_map("is_month_start"))
    dt_is_month_end = MapFunction.register(_dt_prop_map("is_month_end"))
    dt_is_quarter_start = MapFunction.register(_dt_prop_map("is_quarter_start"))
    dt_is_quarter_end = MapFunction.register(_dt_prop_map("is_quarter_end"))
    dt_is_year_start = MapFunction.register(_dt_prop_map("is_year_start"))
    dt_is_year_end = MapFunction.register(_dt_prop_map("is_year_end"))
    dt_is_leap_year = MapFunction.register(_dt_prop_map("is_leap_year"))
    dt_daysinmonth = MapFunction.register(_dt_prop_map("daysinmonth"))
    dt_days_in_month = MapFunction.register(_dt_prop_map("days_in_month"))

    def dt_tz(self):
        def datetime_tz(df):
            return pandas.DataFrame([df.squeeze(axis=1).dt.tz])

        return self.default_to_pandas(datetime_tz)

    def dt_freq(self):
        def datetime_freq(df):
            return pandas.DataFrame([df.squeeze(axis=1).dt.freq])

        return self.default_to_pandas(datetime_freq)

    dt_to_period = MapFunction.register(_dt_func_map("to_period"))
    dt_to_pydatetime = MapFunction.register(_dt_func_map("to_pydatetime"))
    dt_tz_localize = MapFunction.register(_dt_func_map("tz_localize"))
    dt_tz_convert = MapFunction.register(_dt_func_map("tz_convert"))
    dt_normalize = MapFunction.register(_dt_func_map("normalize"))
    dt_strftime = MapFunction.register(_dt_func_map("strftime"))
    dt_round = MapFunction.register(_dt_func_map("round"))
    dt_floor = MapFunction.register(_dt_func_map("floor"))
    dt_ceil = MapFunction.register(_dt_func_map("ceil"))
    dt_month_name = MapFunction.register(_dt_func_map("month_name"))
    dt_day_name = MapFunction.register(_dt_func_map("day_name"))
    dt_to_pytimedelta = MapFunction.register(_dt_func_map("to_pytimedelta"))
    dt_total_seconds = MapFunction.register(_dt_func_map("total_seconds"))
    dt_seconds = MapFunction.register(_dt_prop_map("seconds"))
    dt_days = MapFunction.register(_dt_prop_map("days"))
    dt_microseconds = MapFunction.register(_dt_prop_map("microseconds"))
    dt_nanoseconds = MapFunction.register(_dt_prop_map("nanoseconds"))
    dt_components = MapFunction.register(
        _dt_prop_map("components"), validate_columns=True
    )
    dt_qyear = MapFunction.register(_dt_prop_map("qyear"))
    dt_start_time = MapFunction.register(_dt_prop_map("start_time"))
    dt_end_time = MapFunction.register(_dt_prop_map("end_time"))
    dt_to_timestamp = MapFunction.register(_dt_func_map("to_timestamp"))

    # END Dt map partitions operations

    def astype(self, col_dtypes, **kwargs):
        """Converts columns dtypes to given dtypes.

        Args:
            col_dtypes: Dictionary of {col: dtype,...} where col is the column
                name and dtype is a numpy dtype.

        Returns:
            DataFrame with updated dtypes.
        """
        return self.__constructor__(self._modin_frame.astype(col_dtypes))

    # Column/Row partitions reduce operations

    def first_valid_index(self):
        """Returns index of first non-NaN/NULL value.

        Return:
            Scalar of index name.
        """

        def first_valid_index_builder(df):
            return df.set_axis(
                pandas.RangeIndex(len(df.index)), axis="index", inplace=False
            ).apply(lambda df: df.first_valid_index())

        # We get the minimum from each column, then take the min of that to get
        # first_valid_index. The `to_pandas()` here is just for a single value and
        # `squeeze` will convert it to a scalar.
        first_result = (
            self.__constructor__(
                self._modin_frame._fold_reduce(0, first_valid_index_builder)
            )
            .min(axis=1)
            .to_pandas()
            .squeeze()
        )
        return self.index[first_result]

    def last_valid_index(self):
        """Returns index of last non-NaN/NULL value.

        Return:
            Scalar of index name.
        """

        def last_valid_index_builder(df):
            return df.set_axis(
                pandas.RangeIndex(len(df.index)), axis="index", inplace=False
            ).apply(lambda df: df.last_valid_index())

        # We get the maximum from each column, then take the max of that to get
        # last_valid_index. The `to_pandas()` here is just for a single value and
        # `squeeze` will convert it to a scalar.
        first_result = (
            self.__constructor__(
                self._modin_frame._fold_reduce(0, last_valid_index_builder)
            )
            .max(axis=1)
            .to_pandas()
            .squeeze()
        )
        return self.index[first_result]

    # END Column/Row partitions reduce operations

    # Column/Row partitions reduce operations over select indices
    #
    # These operations result in a reduced dimensionality of data.
    # This will return a new QueryCompiler object which the front end will handle.

    def describe(self, **kwargs):
        """Generates descriptive statistics.

        Returns:
            DataFrame object containing the descriptive statistics of the DataFrame.
        """
        # Use pandas to calculate the correct columns
        empty_df = (
            pandas.DataFrame(columns=self.columns)
            .astype(self.dtypes)
            .describe(**kwargs)
        )
        new_index = empty_df.index

        # Note: `describe` convert timestamp type to object type
        # which results in the loss of two values in index: `first` and `last`
        # for empty DataFrame.
        datetime_is_numeric = kwargs.get("datetime_is_numeric") or False
        if not any(map(is_numeric_dtype, empty_df.dtypes)) and not datetime_is_numeric:
            for col_name in empty_df.dtypes.index:
                # if previosly type of `col_name` was datetime or timedelta
                if is_datetime_or_timedelta_dtype(self.dtypes[col_name]):
                    new_index = pandas.Index(
                        empty_df.index.to_list() + ["first"] + ["last"]
                    )
                    break

        def describe_builder(df, internal_indices=[]):
            return df.iloc[:, internal_indices].describe(**kwargs)

        return self.__constructor__(
            self._modin_frame._apply_full_axis_select_indices(
                0,
                describe_builder,
                empty_df.columns,
                new_index=new_index,
                new_columns=empty_df.columns,
            )
        )

    # END Column/Row partitions reduce operations over select indices

    # Map across rows/columns
    # These operations require some global knowledge of the full column/row
    # that is being operated on. This means that we have to put all of that
    # data in the same place.

    cummax = FoldFunction.register(pandas.DataFrame.cummax)
    cummin = FoldFunction.register(pandas.DataFrame.cummin)
    cumsum = FoldFunction.register(pandas.DataFrame.cumsum)
    cumprod = FoldFunction.register(pandas.DataFrame.cumprod)
    diff = FoldFunction.register(pandas.DataFrame.diff)

    def clip(self, lower, upper, **kwargs):
        kwargs["upper"] = upper
        kwargs["lower"] = lower
        axis = kwargs.get("axis", 0)
        if is_list_like(lower) or is_list_like(upper):
            new_modin_frame = self._modin_frame._fold(
                axis, lambda df: df.clip(**kwargs)
            )
        else:
            new_modin_frame = self._modin_frame._map(lambda df: df.clip(**kwargs))
        return self.__constructor__(new_modin_frame)

    def corr(self, method="pearson", min_periods=1):
        if method == "pearson":
            numeric_self = self.drop(
                columns=[
                    i for i in self.dtypes.index if not is_numeric_dtype(self.dtypes[i])
                ]
            )
            return numeric_self._nancorr(min_periods=min_periods)
        else:
            return super().corr(method=method, min_periods=min_periods)

    def cov(self, min_periods=None):
        return self._nancorr(min_periods=min_periods, cov=True)

    def _nancorr(self, min_periods=1, cov=False):
        """
        Compute either pairwise covariance or pairwise correlation of columns,
        considering NA/null values the same like pandas does.

        Parameters
        ----------
        min_periods : int, default 1
            Minimum number of observations required per pair of columns
            to have a valid result.
        cov : boolean, default False
            Either covariance or correlation should be computed.

        Returns
        -------
        PandasQueryCompiler
            The covariance or correlation matrix of the series of the DataFrame.
        """
        other = self.to_numpy()
        other_mask = self._isfinite().to_numpy()
        n_cols = other.shape[1]

        if min_periods is None:
            min_periods = 1

        def map_func(df):
            df = df.to_numpy()
            n_rows = df.shape[0]
            df_mask = np.isfinite(df)

            result = np.empty((n_rows, n_cols), dtype=np.float64)

            for i in range(n_rows):
                df_ith_row = df[i]
                df_ith_mask = df_mask[i]

                for j in range(n_cols):
                    other_jth_col = other[:, j]

                    valid = df_ith_mask & other_mask[:, j]

                    vx = df_ith_row[valid]
                    vy = other_jth_col[valid]

                    nobs = len(vx)

                    if nobs < min_periods:
                        result[i, j] = np.nan
                    else:
                        vx = vx - vx.mean()
                        vy = vy - vy.mean()
                        sumxy = (vx * vy).sum()
                        sumxx = (vx * vx).sum()
                        sumyy = (vy * vy).sum()

                        denom = (nobs - 1.0) if cov else np.sqrt(sumxx * sumyy)
                        if denom != 0:
                            result[i, j] = sumxy / denom
                        else:
                            result[i, j] = np.nan

            return pandas.DataFrame(result)

        columns = self.columns
        index = columns.copy()
        transponed_self = self.transpose()
        new_modin_frame = transponed_self._modin_frame._apply_full_axis(
            1, map_func, new_index=index, new_columns=columns
        )
        return transponed_self.__constructor__(new_modin_frame)

    def dot(self, other, squeeze_self=None, squeeze_other=None):
        """
        Computes the matrix multiplication of self and other.

        Parameters
        ----------
            other : PandasQueryCompiler or NumPy array
                The other query compiler or NumPy array to matrix multiply with self.
            squeeze_self : boolean
                The flag to squeeze self.
            squeeze_other : boolean
                The flag to squeeze other (this flag is applied if other is query compiler).

        Returns
        -------
        PandasQueryCompiler
            A new query compiler that contains result of the matrix multiply.
        """
        if isinstance(other, PandasQueryCompiler):
            other = (
                other.to_pandas().squeeze(axis=1)
                if squeeze_other
                else other.to_pandas()
            )

        def map_func(df, other=other, squeeze_self=squeeze_self):
            result = df.squeeze(axis=1).dot(other) if squeeze_self else df.dot(other)
            if is_list_like(result):
                return pandas.DataFrame(result)
            else:
                return pandas.DataFrame([result])

        num_cols = other.shape[1] if len(other.shape) > 1 else 1
        if len(self.columns) == 1:
            new_index = (
                ["__reduced__"]
                if (len(self.index) == 1 or squeeze_self) and num_cols == 1
                else None
            )
            new_columns = ["__reduced__"] if squeeze_self and num_cols == 1 else None
            axis = 0
        else:
            new_index = self.index
            new_columns = ["__reduced__"] if num_cols == 1 else None
            axis = 1

        new_modin_frame = self._modin_frame._apply_full_axis(
            axis, map_func, new_index=new_index, new_columns=new_columns
        )
        return self.__constructor__(new_modin_frame)

    def _nsort(self, n, columns=None, keep="first", sort_type="nsmallest"):
        def map_func(df, n=n, keep=keep, columns=columns):
            if columns is None:
                return pandas.DataFrame(
                    getattr(pandas.Series, sort_type)(
                        df.squeeze(axis=1), n=n, keep=keep
                    )
                )
            return getattr(pandas.DataFrame, sort_type)(
                df, n=n, columns=columns, keep=keep
            )

        if columns is None:
            new_columns = ["__reduced__"]
        else:
            new_columns = self.columns

        new_modin_frame = self._modin_frame._apply_full_axis(
            axis=0, func=map_func, new_columns=new_columns
        )
        return self.__constructor__(new_modin_frame)

    def nsmallest(self, *args, **kwargs):
        return self._nsort(sort_type="nsmallest", *args, **kwargs)

    def nlargest(self, *args, **kwargs):
        return self._nsort(sort_type="nlargest", *args, **kwargs)

    def eval(self, expr, **kwargs):
        """Returns a new QueryCompiler with expr evaluated on columns.

        Args:
            expr: The string expression to evaluate.

        Returns:
            A new QueryCompiler with new columns after applying expr.
        """
        # Make a copy of columns and eval on the copy to determine if result type is
        # series or not
        empty_eval = (
            pandas.DataFrame(columns=self.columns)
            .astype(self.dtypes)
            .eval(expr, inplace=False, **kwargs)
        )
        if isinstance(empty_eval, pandas.Series):
            new_columns = (
                [empty_eval.name] if empty_eval.name is not None else ["__reduced__"]
            )
        else:
            new_columns = empty_eval.columns
        new_modin_frame = self._modin_frame._apply_full_axis(
            1,
            lambda df: pandas.DataFrame(df.eval(expr, inplace=False, **kwargs)),
            new_index=self.index,
            new_columns=new_columns,
        )
        return self.__constructor__(new_modin_frame)

    def mode(self, **kwargs):
        """Returns a new QueryCompiler with modes calculated for each label along given axis.

        Returns:
            A new QueryCompiler with modes calculated.
        """
        axis = kwargs.get("axis", 0)

        def mode_builder(df):
            result = pandas.DataFrame(df.mode(**kwargs))
            # We return a dataframe with the same shape as the input to ensure
            # that all the partitions will be the same shape
            if axis == 0 and len(df) != len(result):
                # Pad rows
                result = result.reindex(index=pandas.RangeIndex(len(df.index)))
            elif axis == 1 and len(df.columns) != len(result.columns):
                # Pad columns
                result = result.reindex(columns=pandas.RangeIndex(len(df.columns)))
            return pandas.DataFrame(result)

        if axis == 0:
            new_index = pandas.RangeIndex(len(self.index))
            new_columns = self.columns
        else:
            new_index = self.index
            new_columns = pandas.RangeIndex(len(self.columns))
        new_modin_frame = self._modin_frame._apply_full_axis(
            axis, mode_builder, new_index=new_index, new_columns=new_columns
        )
        return self.__constructor__(new_modin_frame).dropna(axis=axis, how="all")

    def fillna(self, **kwargs):
        """Replaces NaN values with the method provided.

        Returns:
            A new QueryCompiler with null values filled.
        """
        axis = kwargs.get("axis", 0)
        value = kwargs.get("value")
        method = kwargs.get("method", None)
        limit = kwargs.get("limit", None)
        full_axis = method is not None or limit is not None
        if isinstance(value, dict):
            kwargs.pop("value")

            def fillna(df):
                func_dict = {c: value[c] for c in value if c in df.columns}
                return df.fillna(value=func_dict, **kwargs)

        else:

            def fillna(df):
                return df.fillna(**kwargs)

        if full_axis:
            new_modin_frame = self._modin_frame._fold(axis, fillna)
        else:
            new_modin_frame = self._modin_frame._map(fillna)
        return self.__constructor__(new_modin_frame)

    def quantile_for_list_of_values(self, **kwargs):
        """Returns Manager containing quantiles along an axis for numeric columns.

        Returns:
            QueryCompiler containing quantiles of original QueryCompiler along an axis.
        """
        axis = kwargs.get("axis", 0)
        q = kwargs.get("q")
        numeric_only = kwargs.get("numeric_only", True)
        assert isinstance(q, (pandas.Series, np.ndarray, pandas.Index, list))

        if numeric_only:
            new_columns = self._modin_frame._numeric_columns()
        else:
            new_columns = [
                col
                for col, dtype in zip(self.columns, self.dtypes)
                if (is_numeric_dtype(dtype) or is_datetime_or_timedelta_dtype(dtype))
            ]
        if axis == 1:
            query_compiler = self.getitem_column_array(new_columns)
            new_columns = self.index
        else:
            query_compiler = self

        def quantile_builder(df, **kwargs):
            result = df.quantile(**kwargs)
            return result.T if kwargs.get("axis", 0) == 1 else result

        # This took a long time to debug, so here is the rundown of why this is needed.
        # Previously, we were operating on select indices, but that was broken. We were
        # not correctly setting the columns/index. Because of how we compute `to_pandas`
        # and because of the static nature of the index for `axis=1` it is easier to
        # just handle this as the transpose (see `quantile_builder` above for the
        # transpose within the partition) than it is to completely rework other
        # internal methods. Basically we are returning the transpose of the object for
        # correctness and cleanliness of the code.
        if axis == 1:
            q_index = new_columns
            new_columns = pandas.Float64Index(q)
        else:
            q_index = pandas.Float64Index(q)
        new_modin_frame = query_compiler._modin_frame._apply_full_axis(
            axis,
            lambda df: quantile_builder(df, **kwargs),
            new_index=q_index,
            new_columns=new_columns,
            dtypes=np.float64,
        )
        result = self.__constructor__(new_modin_frame)
        return result.transpose() if axis == 1 else result

    def query(self, expr, **kwargs):
        """Query columns of the QueryCompiler with a boolean expression.

        Args:
            expr: Boolean expression to query the columns with.

        Returns:
            QueryCompiler containing the rows where the boolean expression is satisfied.
        """

        def query_builder(df, **kwargs):
            return df.query(expr, inplace=False, **kwargs)

        return self.__constructor__(
            self._modin_frame.filter_full_axis(1, query_builder)
        )

    def rank(self, **kwargs):
        """Computes numerical rank along axis. Equal values are set to the average.

        Returns:
            QueryCompiler containing the ranks of the values along an axis.
        """
        axis = kwargs.get("axis", 0)
        numeric_only = True if axis else kwargs.get("numeric_only", False)
        new_modin_frame = self._modin_frame._apply_full_axis(
            axis,
            lambda df: df.rank(**kwargs),
            new_index=self.index,
            new_columns=self.columns if not numeric_only else None,
            dtypes=np.float64,
        )
        return self.__constructor__(new_modin_frame)

    def sort_index(self, **kwargs):
        """Sorts the data with respect to either the columns or the indices.

        Returns:
            QueryCompiler containing the data sorted by columns or indices.
        """
        axis = kwargs.pop("axis", 0)
        level = kwargs.pop("level", None)
        sort_remaining = kwargs.pop("sort_remaining", True)
        kwargs["inplace"] = False

        if level is not None or self.has_multiindex(axis=axis):
            return self.default_to_pandas(
                pandas.DataFrame.sort_index,
                axis=axis,
                level=level,
                sort_remaining=sort_remaining,
                **kwargs,
            )

        # sort_index can have ascending be None and behaves as if it is False.
        # sort_values cannot have ascending be None. Thus, the following logic is to
        # convert the ascending argument to one that works with sort_values
        ascending = kwargs.pop("ascending", True)
        if ascending is None:
            ascending = False
        kwargs["ascending"] = ascending
        if axis:
            new_columns = pandas.Series(self.columns).sort_values(**kwargs)
            new_index = self.index
        else:
            new_index = pandas.Series(self.index).sort_values(**kwargs)
            new_columns = self.columns
        new_modin_frame = self._modin_frame._apply_full_axis(
            axis,
            lambda df: df.sort_index(
                axis=axis, level=level, sort_remaining=sort_remaining, **kwargs
            ),
            new_index,
            new_columns,
            dtypes="copy" if axis == 0 else None,
        )
        return self.__constructor__(new_modin_frame)

    def melt(
        self,
        id_vars=None,
        value_vars=None,
        var_name=None,
        value_name="value",
        col_level=None,
        ignore_index=True,
    ):
        ErrorMessage.missmatch_with_pandas(
            operation="melt", message="Order of rows could be different from pandas"
        )

        if var_name is None:
            var_name = "variable"

        def _convert_to_list(x):
            if is_list_like(x):
                x = [*x]
            elif x is not None:
                x = [x]
            else:
                x = []
            return x

        id_vars, value_vars = map(_convert_to_list, [id_vars, value_vars])

        if len(value_vars) == 0:
            value_vars = self.columns.drop(id_vars)

        if len(id_vars) != 0:
            to_broadcast = self.getitem_column_array(id_vars)._modin_frame
        else:
            to_broadcast = None

        def applyier(df, internal_indices, other=[], internal_other_indices=[]):
            if len(other):
                other = pandas.concat(other, axis=1)
                columns_to_add = other.columns.difference(df.columns)
                df = pandas.concat([df, other[columns_to_add]], axis=1)
            return df.melt(
                id_vars=id_vars,
                value_vars=df.columns[internal_indices],
                var_name=var_name,
                value_name=value_name,
                col_level=col_level,
            )

        # we have no able to calculate correct indices here, so making it `dummy_index`
        inconsistent_frame = self._modin_frame.broadcast_apply_select_indices(
            axis=0,
            apply_indices=value_vars,
            func=applyier,
            other=to_broadcast,
            new_index=["dummy_index"] * len(id_vars),
            new_columns=["dummy_index"] * len(id_vars),
        )
        # after applying `melt` for selected indices we will get partitions like this:
        #     id_vars   vars   value |     id_vars   vars   value
        #  0      foo   col3       1 |  0      foo   col5       a    so stacking it into
        #  1      fiz   col3       2 |  1      fiz   col5       b    `new_parts` to get
        #  2      bar   col3       3 |  2      bar   col5       c    correct answer
        #  3      zoo   col3       4 |  3      zoo   col5       d
        new_parts = np.array(
            [np.array([x]) for x in np.concatenate(inconsistent_frame._partitions.T)]
        )
        new_index = pandas.RangeIndex(len(self.index) * len(value_vars))
        new_modin_frame = self._modin_frame.__constructor__(
            new_parts, index=new_index, columns=id_vars + [var_name, value_name]
        )
        result = self.__constructor__(new_modin_frame)
        # this assigment needs to propagate correct indices into partitions
        result.index = new_index
        return result

    # END Map across rows/columns

    # __getitem__ methods
    def getitem_array(self, key):
        """
        Get column or row data specified by key.

        Parameters
        ----------
        key : PandasQueryCompiler, numpy.ndarray, pandas.Index or list
            Target numeric indices or labels by which to retrieve data.

        Returns
        -------
        PandasQueryCompiler
            A new Query Compiler.
        """
        # TODO: dont convert to pandas for array indexing
        if isinstance(key, type(self)):
            key = key.to_pandas().squeeze(axis=1)
        if is_bool_indexer(key):
            if isinstance(key, pandas.Series) and not key.index.equals(self.index):
                warnings.warn(
                    "Boolean Series key will be reindexed to match DataFrame index.",
                    PendingDeprecationWarning,
                    stacklevel=3,
                )
            elif len(key) != len(self.index):
                raise ValueError(
                    "Item wrong length {} instead of {}.".format(
                        len(key), len(self.index)
                    )
                )
            key = check_bool_indexer(self.index, key)
            # We convert to a RangeIndex because getitem_row_array is expecting a list
            # of indices, and RangeIndex will give us the exact indices of each boolean
            # requested.
            key = pandas.RangeIndex(len(self.index))[key]
            if len(key):
                return self.getitem_row_array(key)
            else:
                return self.from_pandas(
                    pandas.DataFrame(columns=self.columns), type(self._modin_frame)
                )
        else:
            if any(k not in self.columns for k in key):
                raise KeyError(
                    "{} not index".format(
                        str([k for k in key if k not in self.columns]).replace(",", "")
                    )
                )
            return self.getitem_column_array(key)

    def getitem_column_array(self, key, numeric=False):
        """Get column data for target labels.

        Args:
            key: Target labels by which to retrieve data.
            numeric: A boolean representing whether or not the key passed in represents
                the numeric index or the named index.

        Returns:
            A new QueryCompiler.
        """
        # Convert to list for type checking
        if numeric:
            new_modin_frame = self._modin_frame.mask(col_numeric_idx=key)
        else:
            new_modin_frame = self._modin_frame.mask(col_indices=key)
        return self.__constructor__(new_modin_frame)

    def getitem_row_array(self, key):
        """Get row data for target labels.

        Args:
            key: Target numeric indices by which to retrieve data.

        Returns:
            A new QueryCompiler.
        """
        return self.__constructor__(self._modin_frame.mask(row_numeric_idx=key))

    def setitem(self, axis, key, value):
        """Set the column defined by `key` to the `value` provided.

        Args:
            key: The column name to set.
            value: The value to set the column to.

        Returns:
             A new QueryCompiler
        """
        return self._setitem(axis=axis, key=key, value=value, how=None)

    def _setitem(self, axis, key, value, how="inner"):
        def setitem_builder(df, internal_indices=[]):
            df = df.copy()
            if len(internal_indices) == 1:
                if axis == 0:
                    df[df.columns[internal_indices[0]]] = value
                else:
                    df.iloc[internal_indices[0]] = value
            else:
                if axis == 0:
                    df[df.columns[internal_indices]] = value
                else:
                    df.iloc[internal_indices] = value
            return df

        if isinstance(value, type(self)):
            value.columns = [key]
            if axis == 1:
                value = value.transpose()
            idx = self.get_axis(axis ^ 1).get_indexer_for([key])[0]
            return self.insert_item(axis ^ 1, idx, value, how, replace=True)

        # TODO: rework by passing list-like values to `_apply_select_indices`
        # as an item to distribute
        if is_list_like(value):
            new_modin_frame = self._modin_frame._apply_full_axis_select_indices(
                axis,
                setitem_builder,
                [key],
                new_index=self.index,
                new_columns=self.columns,
                keep_remaining=True,
            )
        else:
            new_modin_frame = self._modin_frame._apply_select_indices(
                axis,
                setitem_builder,
                [key],
                new_index=self.index,
                new_columns=self.columns,
                keep_remaining=True,
            )
        return self.__constructor__(new_modin_frame)

    # END __getitem__ methods

    # Drop/Dropna
    # This will change the shape of the resulting data.
    def dropna(self, **kwargs):
        """Returns a new QueryCompiler with null values dropped along given axis.

        Return:
            a new QueryCompiler
        """

        return self.__constructor__(
            self._modin_frame.filter_full_axis(
                kwargs.get("axis", 0) ^ 1,
                lambda df: pandas.DataFrame.dropna(df, **kwargs),
            )
        )

    def drop(self, index=None, columns=None):
        """Remove row data for target index and columns.

        Args:
            index: Target index to drop.
            columns: Target columns to drop.

        Returns:
            A new QueryCompiler.
        """
        if index is not None:
            # The unique here is to avoid duplicating rows with the same name
            index = np.sort(
                self.index.get_indexer_for(self.index[~self.index.isin(index)].unique())
            )
        if columns is not None:
            # The unique here is to avoid duplicating columns with the same name
            columns = np.sort(
                self.columns.get_indexer_for(
                    self.columns[~self.columns.isin(columns)].unique()
                )
            )
        new_modin_frame = self._modin_frame.mask(
            row_numeric_idx=index, col_numeric_idx=columns
        )
        return self.__constructor__(new_modin_frame)

    # END Drop/Dropna

    # Insert
    # This method changes the shape of the resulting data. In Pandas, this
    # operation is always inplace, but this object is immutable, so we just
    # return a new one from here and let the front end handle the inplace
    # update.
    def insert(self, loc, column, value):
        """Insert new column data.

        Args:
            loc: Insertion index.
            column: Column labels to insert.
            value: Dtype object values to insert.

        Returns:
            A new PandasQueryCompiler with new data inserted.
        """

        if isinstance(value, type(self)):
            value.columns = [column]
            return self.insert_item(axis=1, loc=loc, value=value, how=None)

        if is_list_like(value):
            value = list(value)
        else:
            value = [value] * len(self.index)

        def insert(df, internal_indices=[]):
            internal_idx = int(internal_indices[0])
            df.insert(internal_idx, column, value)
            return df

        # TODO: rework by passing list-like values to `_apply_select_indices`
        # as an item to distribute
        new_modin_frame = self._modin_frame._apply_full_axis_select_indices(
            0,
            insert,
            numeric_indices=[loc],
            keep_remaining=True,
            new_index=self.index,
            new_columns=self.columns.insert(loc, column),
        )
        return self.__constructor__(new_modin_frame)

    # END Insert

    # UDF (apply and agg) methods
    # There is a wide range of behaviors that are supported, so a lot of the
    # logic can get a bit convoluted.
    def apply(self, func, axis, *args, **kwargs):
        """Apply func across given axis.

        Args:
            func: The function to apply.
            axis: Target axis to apply the function along.

        Returns:
            A new PandasQueryCompiler.
        """
        # if any of args contain modin object, we should
        # convert it to pandas
        args = try_cast_to_pandas(args)
        kwargs = try_cast_to_pandas(kwargs)
        if isinstance(func, str):
            return self._apply_text_func_elementwise(func, axis, *args, **kwargs)
        elif callable(func):
            return self._callable_func(func, axis, *args, **kwargs)
        elif isinstance(func, dict):
            return self._dict_func(func, axis, *args, **kwargs)
        elif is_list_like(func):
            return self._list_like_func(func, axis, *args, **kwargs)
        else:
            pass

    def _apply_text_func_elementwise(self, func, axis, *args, **kwargs):
        """Apply func passed as str across given axis in elementwise manner.

        Args:
            func: The function to apply.
            axis: Target axis to apply the function along.

        Returns:
            A new PandasQueryCompiler.
        """
        assert isinstance(func, str)
        kwargs["axis"] = axis
        new_modin_frame = self._modin_frame._apply_full_axis(
            axis, lambda df: df.apply(func, *args, **kwargs)
        )
        return self.__constructor__(new_modin_frame)

    def _dict_func(self, func, axis, *args, **kwargs):
        """Apply function to certain indices across given axis.

        Args:
            func: The function to apply.
            axis: Target axis to apply the function along.

        Returns:
            A new PandasQueryCompiler.
        """
        if "axis" not in kwargs:
            kwargs["axis"] = axis

        def dict_apply_builder(df, func_dict={}):
            # Sometimes `apply` can return a `Series`, but we require that internally
            # all objects are `DataFrame`s.
            return pandas.DataFrame(df.apply(func_dict, *args, **kwargs))

        func = {k: wrap_udf_function(v) if callable(v) else v for k, v in func.items()}
        return self.__constructor__(
            self._modin_frame._apply_full_axis_select_indices(
                axis, dict_apply_builder, func, keep_remaining=False
            )
        )

    def _list_like_func(self, func, axis, *args, **kwargs):
        """
        Apply list-like function across given axis.

        Parameters
        ----------
            func : list-like
                The function to apply.
            axis : 0 or 1 (0 - index, 1 - columns)
                Target axis to apply the function along.

        Returns
        -------
        PandasQueryCompiler
            A new QueryCompiler.
        """
        # When the function is list-like, the function names become the index/columns
        new_index = (
            [f if isinstance(f, str) else f.__name__ for f in func]
            if axis == 0
            else self.index
        )
        new_columns = (
            [f if isinstance(f, str) else f.__name__ for f in func]
            if axis == 1
            else self.columns
        )
        func = [wrap_udf_function(f) if callable(f) else f for f in func]
        new_modin_frame = self._modin_frame._apply_full_axis(
            axis,
            lambda df: pandas.DataFrame(df.apply(func, axis, *args, **kwargs)),
            new_index=new_index,
            new_columns=new_columns,
        )
        return self.__constructor__(new_modin_frame)

    def _callable_func(self, func, axis, *args, **kwargs):
        """Apply callable functions across given axis.

        Args:
            func: The functions to apply.
            axis: Target axis to apply the function along.

        Returns:
            A new PandasQueryCompiler.
        """
        func = wrap_udf_function(func)
        new_modin_frame = self._modin_frame._apply_full_axis(
            axis, lambda df: df.apply(func, axis=axis, *args, **kwargs)
        )
        return self.__constructor__(new_modin_frame)

    # END UDF

    # Manual Partitioning methods (e.g. merge, groupby)
    # These methods require some sort of manual partitioning due to their
    # nature. They require certain data to exist on the same partition, and
    # after the shuffle, there should be only a local map required.

    groupby_all = GroupbyReduceFunction.register("all")
    groupby_any = GroupbyReduceFunction.register("any")
    groupby_count = GroupbyReduceFunction.register("count")
    groupby_max = GroupbyReduceFunction.register("max")
    groupby_min = GroupbyReduceFunction.register("min")
    groupby_prod = GroupbyReduceFunction.register("prod")
    groupby_size = GroupbyReduceFunction.register("size", method="size")
    groupby_sum = GroupbyReduceFunction.register("sum")

    def _groupby_dict_reduce(
        self, by, axis, agg_func, agg_args, agg_kwargs, groupby_kwargs, drop=False
    ):
        map_dict = {}
        reduce_dict = {}
        rename_columns = any(
            not isinstance(fn, str) and isinstance(fn, Iterable)
            for fn in agg_func.values()
        )
        for col, col_funcs in agg_func.items():
            if not rename_columns:
                map_dict[col], reduce_dict[col] = groupby_reduce_functions[col_funcs]
                continue

            if isinstance(col_funcs, str):
                col_funcs = [col_funcs]

            map_fns = []
            for i, fn in enumerate(col_funcs):
                if not isinstance(fn, str) and isinstance(fn, Iterable):
                    new_col_name, func = fn
                elif isinstance(fn, str):
                    new_col_name, func = fn, fn
                else:
                    raise TypeError

                map_fns.append((new_col_name, groupby_reduce_functions[func][0]))
                reduced_col_name = (
                    (*col, new_col_name)
                    if isinstance(col, tuple)
                    else (col, new_col_name)
                )
                reduce_dict[reduced_col_name] = groupby_reduce_functions[func][1]
            map_dict[col] = map_fns
        return GroupbyReduceFunction.register(map_dict, reduce_dict)(
            query_compiler=self,
            by=by,
            axis=axis,
            groupby_args=groupby_kwargs,
            map_args=agg_kwargs,
            reduce_args=agg_kwargs,
            numeric_only=False,
            drop=drop,
        )

    def groupby_agg(
        self,
        by,
        is_multi_by,
        axis,
        agg_func,
        agg_args,
        agg_kwargs,
        groupby_kwargs,
        drop=False,
    ):
        def is_reduce_fn(fn, deep_level=0):
            if not isinstance(fn, str) and isinstance(fn, Container):
                # `deep_level` parameter specifies the number of nested containers that was met:
                # - if it's 0, then we're outside of container, `fn` could be either function name
                #   or container of function names/renamers.
                # - if it's 1, then we're inside container of function names/renamers. `fn` must be
                #   either function name or renamer (renamer is some container which length == 2,
                #   the first element is the new column name and the second is the function name).
                assert deep_level == 0 or (
                    deep_level > 0 and len(fn) == 2
                ), f"Got the renamer with incorrect length, expected 2 got {len(fn)}."
                return (
                    all(is_reduce_fn(f, deep_level + 1) for f in fn)
                    if deep_level == 0
                    else is_reduce_fn(fn[1], deep_level + 1)
                )
            return isinstance(fn, str) and fn in groupby_reduce_functions

        if isinstance(agg_func, dict) and all(
            is_reduce_fn(x) for x in agg_func.values()
        ):
            return self._groupby_dict_reduce(
                by, axis, agg_func, agg_args, agg_kwargs, groupby_kwargs, drop
            )

        if callable(agg_func):
            agg_func = wrap_udf_function(agg_func)

        # since we're going to modify `groupby_kwargs` dict in a `groupby_agg_builder`,
        # we want to copy it to not propagate these changes into source dict, in case
        # of unsuccessful end of function
        groupby_kwargs = groupby_kwargs.copy()

        as_index = groupby_kwargs.get("as_index", True)
        if isinstance(by, type(self)):
            # `drop` parameter indicates whether or not 'by' data came
            # from the `self` frame:
            # True: 'by' data came from the `self`
            # False: external 'by' data
            if drop:
                internal_by = by.columns
                by = [by]
            else:
                internal_by = []
                by = [by]
        else:
            if not isinstance(by, list):
                by = [by]
            internal_by = [o for o in by if hashable(o) and o in self.columns]
            internal_qc = (
                [self.getitem_column_array(internal_by)] if len(internal_by) else []
            )

            by = internal_qc + by[len(internal_by) :]

        broadcastable_by = [o._modin_frame for o in by if isinstance(o, type(self))]
        not_broadcastable_by = [o for o in by if not isinstance(o, type(self))]

        def groupby_agg_builder(df, by=None, drop=False, partition_idx=None):
            # Set `as_index` to True to track the metadata of the grouping object
            # It is used to make sure that between phases we are constructing the
            # right index and placing columns in the correct order.
            groupby_kwargs["as_index"] = True

            internal_by_cols = pandas.Index([])
            missmatched_cols = pandas.Index([])
            if by is not None:
                internal_by_df = by[internal_by]

                if isinstance(internal_by_df, pandas.Series):
                    internal_by_df = internal_by_df.to_frame()

                missmatched_cols = internal_by_df.columns.difference(df.columns)
                df = pandas.concat(
                    [df, internal_by_df[missmatched_cols]], axis=1, copy=False
                )
                internal_by_cols = internal_by_df.columns

                external_by = by.columns.difference(internal_by)
                external_by_df = by[external_by].squeeze(axis=1)

                if isinstance(external_by_df, pandas.DataFrame):
                    external_by_cols = [o for _, o in external_by_df.iteritems()]
                else:
                    external_by_cols = [external_by_df]

                by = internal_by_cols.tolist() + external_by_cols

            else:
                by = []

            by += not_broadcastable_by

            def compute_groupby(df, drop=False, partition_idx=0):
                grouped_df = df.groupby(by=by, axis=axis, **groupby_kwargs)
                try:
                    if isinstance(agg_func, dict):
                        # Filter our keys that don't exist in this partition. This happens when some columns
                        # from this original dataframe didn't end up in every partition.
                        partition_dict = {
                            k: v for k, v in agg_func.items() if k in df.columns
                        }
                        result = grouped_df.agg(partition_dict)
                    else:
                        result = agg_func(grouped_df, **agg_kwargs)
                # This happens when the partition is filled with non-numeric data and a
                # numeric operation is done. We need to build the index here to avoid
                # issues with extracting the index.
                except (DataError, TypeError):
                    result = pandas.DataFrame(index=grouped_df.size().index)
                if isinstance(result, pandas.Series):
                    result = result.to_frame(
                        result.name if result.name is not None else "__reduced__"
                    )

                result_cols = result.columns
                result.drop(columns=missmatched_cols, inplace=True, errors="ignore")

                if not as_index:
                    keep_index_levels = len(by) > 1 and any(
                        isinstance(x, pandas.CategoricalDtype)
                        for x in df[internal_by_cols].dtypes
                    )

                    if internal_by_cols.nlevels != result_cols.nlevels:
                        cols_to_insert = (
                            pandas.Index([])
                            if keep_index_levels
                            else internal_by_cols.copy()
                        )
                    else:
                        cols_to_insert = (
                            internal_by_cols.intersection(result_cols)
                            if keep_index_levels
                            else internal_by_cols.difference(result_cols)
                        )

                    if keep_index_levels:
                        result.drop(
                            columns=cols_to_insert, inplace=True, errors="ignore"
                        )

                    drop = True
                    if partition_idx == 0:
                        drop = False
                        if not keep_index_levels:
                            lvls_to_drop = [
                                i
                                for i, name in enumerate(result.index.names)
                                if name not in cols_to_insert
                            ]
                            if len(lvls_to_drop) == result.index.nlevels:
                                drop = True
                            else:
                                result.index = result.index.droplevel(lvls_to_drop)

                    if (
                        not isinstance(result.index, pandas.MultiIndex)
                        and result.index.name is None
                    ):
                        drop = True

                    result.reset_index(drop=drop, inplace=True)

                new_index_names = [
                    None
                    if isinstance(name, str) and name.startswith("__reduced__")
                    else name
                    for name in result.index.names
                ]

                cols_to_drop = (
                    result.columns[result.columns.str.match(r"__reduced__.*", na=False)]
                    if hasattr(result.columns, "str")
                    else []
                )

                result.index.names = new_index_names

                # Not dropping columns if result is Series
                if len(result.columns) > 1:
                    result.drop(columns=cols_to_drop, inplace=True)

                return result

            try:
                return compute_groupby(df, drop, partition_idx)
            # This will happen with Arrow buffer read-only errors. We don't want to copy
            # all the time, so this will try to fast-path the code first.
            except (ValueError, KeyError):
                return compute_groupby(df.copy(), drop, partition_idx)

        apply_indices = list(agg_func.keys()) if isinstance(agg_func, dict) else None

        new_modin_frame = self._modin_frame.broadcast_apply_full_axis(
            axis=axis,
            func=lambda df, by=None, partition_idx=None: groupby_agg_builder(
                df, by, drop, partition_idx
            ),
            other=broadcastable_by,
            apply_indices=apply_indices,
            enumerate_partitions=True,
        )
        result = self.__constructor__(new_modin_frame)

        # that means that exception in `compute_groupby` was raised
        # in every partition, so we also should raise it
        if len(result.columns) == 0 and len(self.columns) != 0:
            # determening type of raised exception by applying `aggfunc`
            # to empty DataFrame
            try:
                pandas.DataFrame(index=[1], columns=[1]).agg(agg_func) if isinstance(
                    agg_func, dict
                ) else agg_func(
                    pandas.DataFrame(index=[1], columns=[1]).groupby(level=0),
                    **agg_kwargs,
                )
            except Exception as e:
                raise type(e)("No numeric types to aggregate.")

        return result

    # END Manual Partitioning methods

    def pivot(self, index, columns, values):
        from pandas.core.reshape.pivot import _convert_by

        def __convert_by(by):
            if isinstance(by, pandas.Index):
                by = list(by)
            by = _convert_by(by)
            if (
                len(by) > 0
                and (not is_list_like(by[0]) or isinstance(by[0], tuple))
                and not all([key in self.columns for key in by])
            ):
                by = [by]
            return by

        index, columns, values = map(__convert_by, [index, columns, values])
        is_custom_index = (
            len(index) == 1
            and is_list_like(index[0])
            and not isinstance(index[0], tuple)
        )

        if is_custom_index or len(index) == 0:
            to_reindex = columns
        else:
            to_reindex = index + columns

        if len(values) != 0:
            obj = self.getitem_column_array(to_reindex + values)
        else:
            obj = self

        if is_custom_index:
            obj.index = index

        reindexed = self.__constructor__(
            obj._modin_frame._apply_full_axis(
                1,
                lambda df: df.set_index(to_reindex, append=(len(to_reindex) == 1)),
                new_columns=obj.columns.drop(to_reindex),
            )
        )

        unstacked = reindexed.unstack(level=columns, fill_value=None)
        if len(reindexed.columns) == 1 and unstacked.columns.nlevels > 1:
            unstacked.columns = unstacked.columns.droplevel(0)

        return unstacked

    def pivot_table(
        self,
        index,
        values,
        columns,
        aggfunc,
        fill_value,
        margins,
        dropna,
        margins_name,
        observed,
    ):
        ErrorMessage.missmatch_with_pandas(
            operation="pivot_table",
            message="Order of columns could be different from pandas",
        )

        from pandas.core.reshape.pivot import _convert_by

        def __convert_by(by):
            if isinstance(by, pandas.Index):
                return list(by)
            return _convert_by(by)

        index, columns, values = map(__convert_by, [index, columns, values])

        unique_keys = np.unique(index + columns)
        unique_values = np.unique(values)

        if len(values):
            to_group = self.getitem_column_array(unique_values)
        else:
            to_group = self.drop(columns=unique_keys)

        keys_columns = self.getitem_column_array(unique_keys)

        def applyier(df, other):
            concated = pandas.concat([df, other], axis=1, copy=False)
            result = concated.pivot_table(
                index=index,
                values=values if len(values) > 0 else None,
                columns=columns,
                aggfunc=aggfunc,
                fill_value=fill_value,
                margins=margins,
                dropna=dropna,
                margins_name=margins_name,
                observed=observed,
            )

            # in that case Pandas transposes the result of `pivot_table`,
            # transposing it back to be consistent with column axis values along
            # different partitions
            if len(index) == 0 and len(columns) > 0:
                result = result.T

            return result

        result = self.__constructor__(
            to_group._modin_frame.broadcast_apply_full_axis(
                axis=0, func=applyier, other=keys_columns._modin_frame
            )
        )

        # transposing the result again, to be consistent with Pandas result
        if len(index) == 0 and len(columns) > 0:
            result = result.transpose()

        if len(values) == 0:
            values = self.columns.drop(unique_keys)

        # if only one value is specified, removing level that maps
        # columns from `values` to the actual values
        if len(index) > 0 and len(values) == 1 and result.columns.nlevels > 1:
            result.columns = result.columns.droplevel(int(margins))

        return result

    # Get_dummies
    def get_dummies(self, columns, **kwargs):
        """Convert categorical variables to dummy variables for certain columns.

        Args:
            columns: The columns to convert.

        Returns:
            A new QueryCompiler.
        """
        # `columns` as None does not mean all columns, by default it means only
        # non-numeric columns.
        if columns is None:
            columns = [c for c in self.columns if not is_numeric_dtype(self.dtypes[c])]
            # If we aren't computing any dummies, there is no need for any
            # remote compute.
            if len(columns) == 0:
                return self.copy()
        elif not is_list_like(columns):
            columns = [columns]

        # In some cases, we are mapping across all of the data. It is more
        # efficient if we are mapping over all of the data to do it this way
        # than it would be to reuse the code for specific columns.
        if len(columns) == len(self.columns):
            new_modin_frame = self._modin_frame._apply_full_axis(
                0, lambda df: pandas.get_dummies(df, **kwargs), new_index=self.index
            )
            untouched_frame = None
        else:
            new_modin_frame = self._modin_frame.mask(
                col_indices=columns
            )._apply_full_axis(
                0, lambda df: pandas.get_dummies(df, **kwargs), new_index=self.index
            )
            untouched_frame = self.drop(columns=columns)
        # If we mapped over all the data we are done. If not, we need to
        # prepend the `new_modin_frame` with the raw data from the columns that were
        # not selected.
        if len(columns) != len(self.columns):
            new_modin_frame = untouched_frame._modin_frame._concat(
                1, [new_modin_frame], how="left", sort=False
            )
        return self.__constructor__(new_modin_frame)

    # END Get_dummies

    # Indexing
    def view(self, index=None, columns=None):
        return self.__constructor__(
            self._modin_frame.mask(row_numeric_idx=index, col_numeric_idx=columns)
        )

    def write_items(self, row_numeric_index, col_numeric_index, broadcasted_items):
        def iloc_mut(partition, row_internal_indices, col_internal_indices, item):
            partition = partition.copy()
            partition.iloc[row_internal_indices, col_internal_indices] = item
            return partition

        new_modin_frame = self._modin_frame._apply_select_indices(
            axis=None,
            func=iloc_mut,
            row_indices=row_numeric_index,
            col_indices=col_numeric_index,
            new_index=self.index,
            new_columns=self.columns,
            keep_remaining=True,
            item_to_distribute=broadcasted_items,
        )
        return self.__constructor__(new_modin_frame)

    def sort_rows_by_column_values(self, columns, ascending=True, **kwargs):
        """Reorder the rows based on the lexicographic order of the given columns.

        Parameters
        ----------
        columns : scalar or list of scalar
            The column or columns to sort by
        ascending : bool
            Sort in ascending order (True) or descending order (False)

        Returns
        -------
        PandasQueryCompiler
            A new query compiler that contains result of the sort
        """
        na_position = kwargs.get("na_position", "last")
        kind = kwargs.get("kind", "quicksort")
        if not is_list_like(columns):
            columns = [columns]
        # Currently, sort_values will just reindex based on the sorted values.
        # TODO create a more efficient way to sort
        ErrorMessage.default_to_pandas("sort_values")
        broadcast_value_dict = {
            col: self.getitem_column_array([col]).to_pandas().squeeze(axis=1)
            for col in columns
        }
        # Index may contain duplicates
        broadcast_values1 = pandas.DataFrame(broadcast_value_dict, index=self.index)
        # Index without duplicates
        broadcast_values2 = pandas.DataFrame(broadcast_value_dict)
        broadcast_values2 = broadcast_values2.reset_index(drop=True)
        # Index may contain duplicates
        new_index1 = broadcast_values1.sort_values(
            by=columns, axis=0, ascending=ascending, kind=kind, na_position=na_position
        ).index
        # Index without duplicates
        new_index2 = broadcast_values2.sort_values(
            by=columns, axis=0, ascending=ascending, kind=kind, na_position=na_position
        ).index

        result = self.reset_index(drop=True).reindex(axis=0, labels=new_index2)
        result.index = new_index1
        return result

    def sort_columns_by_row_values(self, rows, ascending=True, **kwargs):
        """Reorder the columns based on the lexicographic order of the given rows.

        Parameters
        ----------
        rows : scalar or list of scalar
            The row or rows to sort by
        ascending : bool
            Sort in ascending order (True) or descending order (False)

        Returns
        -------
        PandasQueryCompiler
            A new query compiler that contains result of the sort
        """
        na_position = kwargs.get("na_position", "last")
        kind = kwargs.get("kind", "quicksort")
        if not is_list_like(rows):
            rows = [rows]
        ErrorMessage.default_to_pandas("sort_values")
        broadcast_value_list = [
            self.getitem_row_array([row]).to_pandas() for row in rows
        ]
        index_builder = list(zip(broadcast_value_list, rows))
        broadcast_values = pandas.concat(
            [row for row, idx in index_builder], copy=False
        )
        broadcast_values.columns = self.columns
        new_columns = broadcast_values.sort_values(
            by=rows, axis=1, ascending=ascending, kind=kind, na_position=na_position
        ).columns
        return self.reindex(axis=1, labels=new_columns)

    # Cat operations
    def cat_codes(self):
        return self.default_to_pandas(lambda df: df[df.columns[0]].cat.codes)

    # END Cat operations

    def compare(self, other, **kwargs):
        return self.__constructor__(
            self._modin_frame.broadcast_apply_full_axis(
                0,
                lambda l, r: pandas.DataFrame.compare(l, r, **kwargs),
                other._modin_frame,
            )
        )<|MERGE_RESOLUTION|>--- conflicted
+++ resolved
@@ -810,12 +810,8 @@
             return sum_cols / count_cols
 
         return MapReduceFunction.register(
-<<<<<<< HEAD
-            map_fn, reduce_fn, preserve_index=(kwargs.get("numeric_only") is not None)
-=======
             map_fn,
             reduce_fn,
->>>>>>> 60cd57ad
         )(self, axis=axis, **kwargs)
 
     def value_counts(self, **kwargs):
