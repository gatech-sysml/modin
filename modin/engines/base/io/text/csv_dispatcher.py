--- conflicted
+++ resolved
@@ -22,15 +22,11 @@
 from pandas._typing import FilePathOrBuffer
 
 from modin.config import NPartitions, Backend
-<<<<<<< HEAD
-=======
 
 ReadCsvKwargsType = Dict[
     str, Union[str, int, bool, dict, object, Sequence, Callable, Dialect, None]
 ]
 IndexColType = Union[int, str, bool, Sequence[int], Sequence[str], None]
->>>>>>> 60cd57ad
-
 
 class CSVDispatcher(TextFileDispatcher):
     @classmethod
@@ -133,7 +129,6 @@
                 is_quoting=is_quoting,
             )
 
-<<<<<<< HEAD
             gpu_manager = 0
             for start, end in splits:
                 args.update({"start": start, "end": end})
@@ -147,7 +142,6 @@
 
         # Compute the index based on a sum of the lengths of each partition (by default)
         # or based on the column(s) that were requested.
-=======
         partition_ids, index_ids, dtypes_ids = cls._launch_tasks(
             splits, **partition_kwargs
         )
@@ -241,7 +235,6 @@
         row_lengths: list
                 Partitions rows lengths.
         """
->>>>>>> 60cd57ad
         if index_col is None:
             row_lengths = cls.materialize(index_ids)
             new_index = pandas.RangeIndex(sum(row_lengths))
@@ -313,10 +306,7 @@
             dtypes=dtypes,
         )
         new_query_compiler = cls.query_compiler_cls(new_frame)
-<<<<<<< HEAD
-=======
         skipfooter = kwargs.get("skipfooter", None)
->>>>>>> 60cd57ad
         if skipfooter:
             new_query_compiler = new_query_compiler.drop(
                 new_query_compiler.index[-skipfooter:]
